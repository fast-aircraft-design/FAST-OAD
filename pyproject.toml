--- conflicted
+++ resolved
@@ -1,10 +1,6 @@
 # Project metadata (PEP 621) ===============================================
 [project]
 name = "FAST-OAD-core"
-<<<<<<< HEAD
-version = "1.8.3" # This version number is overwritten by GitHub packaging workflow but setting this version here will allow installation of CS25 models in development mode
-=======
->>>>>>> 4f9d098e
 description = "FAST-OAD is a framework for performing rapid Overall Aircraft Design"
 readme = "README.md"
 license = "GPL-3.0-only"
