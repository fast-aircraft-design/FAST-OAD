[tool.poetry]
name = "FAST-OAD-core"
version = "1.4.2" # This version number is overwritten by GitHub packaging workflow but setting this version here will allow installation of CS25 models in development mode
description = "FAST-OAD is a framework for performing rapid Overall Aircraft Design"
readme = "README.md"
authors = [
    "Christophe DAVID <christophe.david@onera.fr>",
    "Scott DELBECQ <Scott.DELBECQ@isae-supaero.fr>"
]
packages = [
    { include = "fastoad", from = "src" },
]
exclude = ["**/tests/**"]

homepage = "https://github.com/fast-aircraft-design/FAST-OAD"
keywords = [
    "aircraft",
    "design",
    "multi-disciplinary"
]
license = "GPL-3.0-only"
classifiers = [
    "Development Status :: 5 - Production/Stable",
    "Environment :: Console",
    "Intended Audience :: Science/Research",
    "Intended Audience :: Education",
    "License :: OSI Approved :: GNU General Public License v3 (GPLv3)",
    "Natural Language :: English",
    "Operating System :: Microsoft :: Windows",
    "Operating System :: POSIX :: Linux",
    "Operating System :: MacOS",
    "Programming Language :: Python :: 3.7",
    "Programming Language :: Python :: 3.8",
    "Programming Language :: Python :: 3.9",
    "Topic :: Scientific/Engineering :: Physics"
]

[tool.poetry.dependencies]
# IMPORTANT: when modifying this list, docs/requirements.txt must be updated for
# ReadTheDocs to be able to compile the documentation.
# A pre-commit hook has been added to do this task. As a result, any modification
# of poetry.lock file will modify docs/requirements.txt and make
# the commit fail because "files were modified by this hook". In that case,
# doing again the commit including changes in docs/requirements.txt will succeed.
python = "^3.7"
numpy = "^1.21.0"
scipy = "^1.4.1"
pandas = "^1.1.0"
openmdao = "^3.10"
ipopo = "^1.0.0"
ipywidgets = "^7.7.0"
ipysheet = ">=0.5.0, <1"
plotly = "^5.0.0"
wop = "^2.2.0"
lxml = "^4.6.5"
tomlkit = ">=0.5.3, <1"
"ruamel.yaml" = ">=0.15.78, <0.18"
jsonschema = ">=3.2.0, <5"
ensure = "^1.0.0"
tabulate = "^0.8.9"
aenum = "^3.1.0"
jupyterlab = "^3.3.0"
jupyter-client = "!=7.0.0, !=7.0.1, !=7.0.2, !=7.0.3, !=7.0.4, !=7.0.5"  # v7.0.6 fixes issue #381
notebook = "^6.0"
stdatm = "0.*"
Deprecated = "^1.2.13"
click = "^8.0.3"
importlib-metadata = { version = "^4.2", python = "<3.10" }
mpi4py = {version = "^3", optional = true}
pyDOE2 = "^1.3.0"

[tool.poetry.extras]
mpi4py = ["mpi4py"]

[tool.poetry.dev-dependencies]
<<<<<<< HEAD
fast-oad-cs25 = "^0.2"
pytest = "^6.2"
pytest-cov = "^3.0"
coverage = { extras = ["toml"], version = "^5.5" }
=======
fast-oad-cs25 = ">=0.2"
pytest = "^7.2"
pytest-cov = "^4.0"
coverage = { extras = ["toml"], version = "^7.0" }
>>>>>>> 2b2a2b03
pre-commit = "^2.14.1"
black = { version = "21.9b0", extras = ["jupyter"], allow-prereleases = true }
pylint = "^2.10.2"
nbval = "^0.10"
sphinx = "^4.1.2"
sphinx-rtd-theme = "^1.0"
sphinxcontrib-bibtex = "^2.3.0"
flake8 = "^4.0.1"
matplotlib = "^3.1.2"
nbstripout = "^0.6.0"

[tool.poetry.scripts]
fastoad = "fastoad.cmd.cli:fast_oad"
fast-oad = "fastoad.cmd.cli:fast_oad"

[tool.poetry.plugins."fastoad.plugins"]
"bundled" = "fastoad"

[build-system]
requires = ["poetry-core>=1.0.0"]
build-backend = "poetry.core.masonry.api"

[tool.black]
line-length = 100

[tool.pytest.ini_options]
minversion = "6.0"
addopts = "--cov fastoad --cov-report term-missing --cov-report html --verbose"
testpaths = ["src", "tests"]
norecursedirs = ["dist", "build", ".tox", ".ipynb_checkpoints"]

[tool.coverage.run]
branch = true
source = ["fastoad"]
omit = ["*/test/*", "*/tests/*"]
[tool.coverage.paths]
source = ["src/", "*/site-packages/"]
[tool.coverage.report]
# Regexes for lines to exclude from consideration
exclude_lines = [
    # Have to re-enable the standard pragma
    "pragma: no cover",
    # Don't complain about missing debug-only code:
    "def __repr__",
    "if self.debug",
    # Don't complain if tests don't hit defensive assertion code:
    "raise AssertionError",
    "raise NotImplementedError",
    # Don't complain if non-runnable code isn't run:
    "if 0:",
    "if __name__ = = .__main__.:"
]<|MERGE_RESOLUTION|>--- conflicted
+++ resolved
@@ -73,17 +73,10 @@
 mpi4py = ["mpi4py"]
 
 [tool.poetry.dev-dependencies]
-<<<<<<< HEAD
-fast-oad-cs25 = "^0.2"
-pytest = "^6.2"
-pytest-cov = "^3.0"
-coverage = { extras = ["toml"], version = "^5.5" }
-=======
 fast-oad-cs25 = ">=0.2"
 pytest = "^7.2"
 pytest-cov = "^4.0"
 coverage = { extras = ["toml"], version = "^7.0" }
->>>>>>> 2b2a2b03
 pre-commit = "^2.14.1"
 black = { version = "21.9b0", extras = ["jupyter"], allow-prereleases = true }
 pylint = "^2.10.2"
