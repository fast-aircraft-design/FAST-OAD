"""
Defines the analysis and plotting functions for postprocessing
"""

#  This file is part of FAST-OAD : A framework for rapid Overall Aircraft Design
#  Copyright (C) 2024 ONERA & ISAE-SUPAERO
#  FAST is free software: you can redistribute it and/or modify
#  it under the terms of the GNU General Public License as published by
#  the Free Software Foundation, either version 3 of the License, or
#  (at your option) any later version.
#  This program is distributed in the hope that it will be useful,
#  but WITHOUT ANY WARRANTY; without even the implied warranty of
#  MERCHANTABILITY or FITNESS FOR A PARTICULAR PURPOSE.  See the
#  GNU General Public License for more details.
#  You should have received a copy of the GNU General Public License
#  along with this program.  If not, see <https://www.gnu.org/licenses/>.
from __future__ import annotations

from os import PathLike

import numpy as np
import plotly.express as px
import plotly.graph_objects as go
from openmdao.utils.units import convert_units
from plotly.subplots import make_subplots

from fastoad.io import DataFile, VariableIO
from fastoad.openmdao.variables import Variable, VariableList

COLS = px.colors.qualitative.Plotly


def wing_geometry_plot(
    aircraft_file_path: str | PathLike, name=None, fig=None, *, file_formatter=None
) -> go.FigureWidget:
    """
    Returns a figure plot of the top view of the wing.
    Different designs can be superposed by providing an existing fig.
    Each design can be provided a name.

    :param aircraft_file_path: path of data file
    :param name: name to give to the trace added to the figure
    :param fig: existing figure to which add the plot
    :param file_formatter: the formatter that defines the format of data file. If not provided,
                           default format will be assumed.
    :return: wing plot figure
    """
    variables = VariableIO(aircraft_file_path, file_formatter).read()

    wing_kink_leading_edge_x = variables["data:geometry:wing:kink:leading_edge:x:local"].value[0]
    wing_tip_leading_edge_x = variables["data:geometry:wing:tip:leading_edge:x:local"].value[0]
    wing_root_y = variables["data:geometry:wing:root:y"].value[0]
    wing_kink_y = variables["data:geometry:wing:kink:y"].value[0]
    wing_tip_y = variables["data:geometry:wing:tip:y"].value[0]
    wing_root_chord = variables["data:geometry:wing:root:chord"].value[0]
    wing_kink_chord = variables["data:geometry:wing:kink:chord"].value[0]
    wing_tip_chord = variables["data:geometry:wing:tip:chord"].value[0]

    mean_aerodynamic_chord = variables["data:geometry:wing:MAC:length"].value[0]
    mac25_x_position = variables["data:geometry:wing:MAC:at25percent:x"].value[0]
    distance_root_mac_chords = variables["data:geometry:wing:MAC:leading_edge:x:local"].value[0]
    y = np.array(
        [0, wing_root_y, wing_kink_y, wing_tip_y, wing_tip_y, wing_kink_y, wing_root_y, 0, 0]
    )
    y = np.concatenate((-y, y))

    x = np.array(
        [
            0,
            0,
            wing_kink_leading_edge_x,
            wing_tip_leading_edge_x,
            wing_tip_leading_edge_x + wing_tip_chord,
            wing_kink_leading_edge_x + wing_kink_chord,
            wing_root_chord,
            wing_root_chord,
            0,
        ]
    )

    x = x + mac25_x_position - 0.25 * mean_aerodynamic_chord - distance_root_mac_chords
    x = np.concatenate((x, x))

    if fig is None:
        fig = go.Figure()

    scatter = go.Scatter(x=y, y=x, mode="lines+markers", name=name)

    fig.add_trace(scatter)

    fig.layout = go.Layout(yaxis={"scaleanchor": "x", "scaleratio": 1})

    fig = go.FigureWidget(fig)

    fig.update_layout(title_text="Wing Geometry", title_x=0.5, xaxis_title="y", yaxis_title="x")

    return fig


def aircraft_geometry_plot(
    aircraft_file_path: str | PathLike, name=None, fig=None, *, file_formatter=None
) -> go.FigureWidget:
    """
    Returns a figure plot of the top view of the wing.
    Different designs can be superposed by providing an existing fig.
    Each design can be provided a name.

    :param aircraft_file_path: path of data file
    :param name: name to give to the trace added to the figure
    :param fig: existing figure to which add the plot
    :param file_formatter: the formatter that defines the format of data file. If not provided,
                           default format will be assumed.
    :return: wing plot figure
    """
    variables = VariableIO(aircraft_file_path, file_formatter).read()

    # Wing parameters
    wing_kink_leading_edge_x = variables["data:geometry:wing:kink:leading_edge:x:local"].value[0]
    wing_tip_leading_edge_x = variables["data:geometry:wing:tip:leading_edge:x:local"].value[0]
    wing_root_y = variables["data:geometry:wing:root:y"].value[0]
    wing_kink_y = variables["data:geometry:wing:kink:y"].value[0]
    wing_tip_y = variables["data:geometry:wing:tip:y"].value[0]
    wing_root_chord = variables["data:geometry:wing:root:chord"].value[0]
    wing_kink_chord = variables["data:geometry:wing:kink:chord"].value[0]
    wing_tip_chord = variables["data:geometry:wing:tip:chord"].value[0]

    y_wing = np.array(
        [0, wing_root_y, wing_kink_y, wing_tip_y, wing_tip_y, wing_kink_y, wing_root_y, 0, 0]
    )

    x_wing = np.array(
        [
            0,
            0,
            wing_kink_leading_edge_x,
            wing_tip_leading_edge_x,
            wing_tip_leading_edge_x + wing_tip_chord,
            wing_kink_leading_edge_x + wing_kink_chord,
            wing_root_chord,
            wing_root_chord,
            0,
        ]
    )

    # Horizontal Tail parameters
    # Keeping backward compatibility for horizontal_tail:root
    if "data:geometry:horizontal_tail:center:chord" not in variables.names():
        ht_root_chord = variables["data:geometry:horizontal_tail:root:chord"].value[0]
    else:
        ht_root_chord = variables["data:geometry:horizontal_tail:center:chord"].value[0]
    ht_tip_chord = variables["data:geometry:horizontal_tail:tip:chord"].value[0]
    ht_span = variables["data:geometry:horizontal_tail:span"].value[0]
    ht_sweep_0 = variables["data:geometry:horizontal_tail:sweep_0"].value[0]

    ht_tip_leading_edge_x = ht_span / 2.0 * np.tan(ht_sweep_0 * np.pi / 180.0)

    y_ht = np.array([0, ht_span / 2.0, ht_span / 2.0, 0.0, 0.0])

    x_ht = np.array(
        [0, ht_tip_leading_edge_x, ht_tip_leading_edge_x + ht_tip_chord, ht_root_chord, 0]
    )

    # Fuselage parameters
    fuselage_max_width = variables["data:geometry:fuselage:maximum_width"].value[0]
    fuselage_length = variables["data:geometry:fuselage:length"].value[0]
    fuselage_front_length = variables["data:geometry:fuselage:front_length"].value[0]
    fuselage_rear_length = variables["data:geometry:fuselage:rear_length"].value[0]

    x_fuselage = np.array(
        [
            0.0,
            0.0,
            fuselage_front_length,
            fuselage_length - fuselage_rear_length,
            fuselage_length,
            fuselage_length,
        ]
    )

    y_fuselage = np.array(
        [
            0.0,
            fuselage_max_width / 4.0,
            fuselage_max_width / 2.0,
            fuselage_max_width / 2.0,
            fuselage_max_width / 4.0,
            0.0,
        ]
    )

    # CGs
    wing_25mac_x = variables["data:geometry:wing:MAC:at25percent:x"].value[0]
    wing_mac_length = variables["data:geometry:wing:MAC:length"].value[0]
    local_wing_mac_le_x = variables["data:geometry:wing:MAC:leading_edge:x:local"].value[0]
    local_ht_25mac_x = variables["data:geometry:horizontal_tail:MAC:at25percent:x:local"].value[0]
    ht_distance_from_wing = variables[
        "data:geometry:horizontal_tail:MAC:at25percent:x:from_wingMAC25"
    ].value[0]

    x_wing = x_wing + wing_25mac_x - 0.25 * wing_mac_length - local_wing_mac_le_x
    x_ht = x_ht + wing_25mac_x + ht_distance_from_wing - local_ht_25mac_x

    x = np.concatenate((x_fuselage, x_wing, x_ht))
    y = np.concatenate((y_fuselage, y_wing, y_ht))

    y = np.concatenate((-y, y))
    x = np.concatenate((x, x))

    if fig is None:
        fig = go.Figure()

    scatter = go.Scatter(x=y, y=x, mode="lines+markers", name=name)

    fig.add_trace(scatter)

    fig.layout = go.Layout(yaxis={"scaleanchor": "x", "scaleratio": 1})

    fig = go.FigureWidget(fig)

    fig.update_layout(title_text="Aircraft Geometry", title_x=0.5, xaxis_title="y", yaxis_title="x")

    return fig


def drag_polar_plot(
    aircraft_file_path: str | PathLike, name=None, fig=None, *, file_formatter=None
) -> go.FigureWidget:
    """
    Returns a figure plot of the aircraft drag polar.
    Different designs can be superposed by providing an existing fig.
    Each design can be provided a name.

    :param aircraft_file_path: path of data file
    :param name: name to give to the trace added to the figure
    :param fig: existing figure to which add the plot
    :param file_formatter: the formatter that defines the format of data file. If not provided,
                           default format will be assumed.
    :return: wing plot figure
    """
    variables = VariableIO(aircraft_file_path, file_formatter).read()

    cd = np.asarray(variables["data:aerodynamics:aircraft:cruise:CD"].value)
    cl = np.asarray(variables["data:aerodynamics:aircraft:cruise:CL"].value)

    # TODO: remove filtering one models provide proper bounds
    cutoff_cd = 2.0
    cd_short = cd[cd <= cutoff_cd]
    cl_short = cl[cd <= cutoff_cd]

    if fig is None:
        fig = go.Figure()

    scatter = go.Scatter(x=cd_short, y=cl_short, mode="lines+markers", name=name)

    fig.add_trace(scatter)

    fig = go.FigureWidget(fig)

    fig.update_layout(title_text="Drag Polar", title_x=0.5, xaxis_title="Cd", yaxis_title="Cl")

    return fig


def mass_breakdown_bar_plot(
    aircraft_file_path: str | PathLike,
    name=None,
    fig=None,
    *,
    file_formatter=None,
    input_mass_name="data:weight:aircraft:MTOW",
) -> go.FigureWidget:
    """
    Returns a figure plot of the aircraft mass breakdown using bar plots.
    Different designs can be superposed by providing an existing fig.
    Each design can be provided a name.

    :param aircraft_file_path: path of data file
    :param name: name to give to the trace added to the figure
    :param fig: existing figure to which add the plot
    :param file_formatter: the formatter that defines the format of data file. If not provided,
                           default format will be assumed.
    :param input_mass_name: the variable name for the mass input as defined in the mission
                            definition file.
    :return: bar plot figure
    """
    variables = VariableIO(aircraft_file_path, file_formatter).read()

    var_names_and_new_units = {
        input_mass_name: "kg",
        "data:weight:aircraft:OWE": "kg",
        "data:weight:aircraft:payload": "kg",
        "data:weight:aircraft:sizing_onboard_fuel_at_input_weight": "kg",
    }

    mtow, owe, payload, fuel_mission = _get_variable_values_with_new_units(
        variables, var_names_and_new_units
    )

    if fig is None:
        fig = make_subplots(
            rows=1,
            cols=2,
            subplot_titles=("Maximum Take-Off Weight Breakdown", "Overall Weight Empty Breakdown"),
        )

    conf_number = int(len(fig.data) / 2)

    # Same color for each aircraft configuration
    color_idx = conf_number % 10

    # Each aircraft configuration controlled by same legend item
    legend_group = f"aircraft{conf_number}"

    weight_labels = ["MTOW", "OWE", "Fuel - Mission", "Payload"]
    weight_values = [mtow, owe, fuel_mission, payload]
    fig.add_trace(
        go.Bar(
            name="",
            x=weight_labels,
            y=weight_values,
            marker_color=COLS[color_idx],
            showlegend=False,
            legendgroup=legend_group,
        ),
        row=1,
        col=1,
    )

    # Get data:weight decomposition
    main_weight_values, main_weight_names, _ = _data_weight_decomposition(variables, owe=None)
    fig.add_trace(
        go.Bar(
            name=name,
            x=main_weight_names,
            y=main_weight_values,
            marker_color=COLS[color_idx],
            legendgroup=legend_group,
        ),
        row=1,
        col=2,
    )

    fig.update_layout(yaxis_title="[kg]")

    return fig


def mass_breakdown_sun_plot(
    aircraft_file_path: str | PathLike,
    *,
    file_formatter=None,
    input_mass_name="data:weight:aircraft:MTOW",
    mission_name=None,
):
    """
    Returns a figure sunburst plot of the mass breakdown of the aircraft of the sizing mission.
    On the left a MTOW sunburst and on the right a OWE sunburst.
    Different designs can be superposed by providing an existing fig.
    Each design can be provided a name.

    :param aircraft_file_path: path of data file
    :param file_formatter: the formatter that defines the format of data file. If not provided,
                           default format will be assumed.
    :param input_mass_name: the variable name for the mass input as defined in the mission
                            definition file.
    :param mission_name: the name of the specific mission for which the mass breakdown is plotted.
                         If not provided, the sizing mission configuration is plotted.
    :return: sunburst plot figure
    """
    variables = DataFile(aircraft_file_path, formatter=file_formatter)

    fig = make_subplots(1, 2, specs=[[{"type": "domain"}, {"type": "domain"}]])

    fig.add_trace(
        _get_TOW_sunburst_plot(variables, input_mass_name, mission_name),
        1,
        1,
    )

    fig.add_trace(
        _get_OWE_sunburst_plot(variables),
        1,
        2,
    )

    if mission_name is None:
        mission_name = "Sizing Mission"

    fig.update_layout(title_text=f"Mass Breakdown - {mission_name}", title_x=0.5)

    return fig


def _get_TOW_sunburst_plot(variables: VariableList, input_mass_name, mission_name):
    """
    :param variables:
    :param input_mass_name: the variable name for the mass input as defined in the mission
                            definition file.
    :param mission_name: the name of the specific mission for which the mass breakdown is plotted.
                         If not provided, the sizing mission configuration is plotted.
    :return: sunburst trace
    """
    if mission_name:  # Check if mission_name is used
        tow_name = "TOW"
        mission_tow_var = f"data:mission:{mission_name}:TOW"
        if mission_tow_var not in variables.names():  # Check if the provided mission_name exists
            raise ValueError(
                f"The provided mission_name {mission_name} does not correspond to an existing "
                "mission. The available mission(s) are: {missions_set}."
            )
        payload_var_name = f"data:mission:{mission_name}:payload"
        if payload_var_name not in variables.names():  # If mission_name is a sizing mission
            payload_var_name = "data:weight:aircraft:payload"
        var_names_and_new_units = {
            mission_tow_var: "kg",
            "data:weight:aircraft:OWE": "kg",
            payload_var_name: "kg",
            f"data:mission:{mission_name}:block_fuel": "kg",
            f"data:mission:{mission_name}:consumed_fuel_before_input_weight": "kg",
        }
        (
            tow,
            owe,
            payload,
            block_fuel,
            consumed_fuel_before_input_weight,
        ) = _get_variable_values_with_new_units(variables, var_names_and_new_units)
        onboard_fuel_at_takeoff = block_fuel - consumed_fuel_before_input_weight
    else:  # Print default sizing mission
        tow_name = "MTOW"
        var_names_and_new_units = {
            input_mass_name: "kg",
            "data:weight:aircraft:OWE": "kg",
            "data:weight:aircraft:payload": "kg",
            "data:weight:aircraft:sizing_onboard_fuel_at_input_weight": "kg",
        }
        tow, owe, payload, onboard_fuel_at_takeoff = _get_variable_values_with_new_units(
            variables, var_names_and_new_units
        )

    # TODO: Deal with this in a more generic manner ?
    if round(tow, 6) == round(owe + payload + onboard_fuel_at_takeoff, 6):
        tow = owe + payload + onboard_fuel_at_takeoff

    labels = [
        _get_sunburst_mass_label(tow_name, tow),
        _get_sunburst_mass_label("payload", payload, parent_value=tow),
        _get_sunburst_mass_label(
            "onboard fuel at takeoff", onboard_fuel_at_takeoff, parent_value=tow
        ),
        _get_sunburst_mass_label("OWE", owe, parent_value=tow),
    ]

    return go.Sunburst(
        labels=labels,
        parents=["", labels[0], labels[0], labels[0]],
        values=[tow, payload, onboard_fuel_at_takeoff, owe],
        branchvalues="total",
    )


def _get_OWE_sunburst_plot(variables: VariableList):
    """
    :param variables:
    :return: sunburst trace
    """
    owe = _get_variable_value_with_new_units(variables["data:weight:aircraft:OWE"], "kg")

    # Get data:weight 2-levels decomposition
    categories_values, categories_names, categories_labels = _data_weight_decomposition(
        variables, owe=owe
    )
    sub_categories_values = []
    sub_categories_names = []
    sub_categories_parent = []
    for variable in variables.names():
        name_split = variable.split(":")
        if isinstance(name_split, list) and len(name_split) >= 5:  # noqa: PLR2004
            parent_name = name_split[2]
            if parent_name in categories_names and name_split[-1] == "mass":
                variable_name = "_".join(name_split[3:-1])
                sub_categories_values.append(
                    convert_units(variables[variable].value[0], variables[variable].units, "kg")
                )
                sub_categories_parent.append(categories_labels[categories_names.index(parent_name)])
                sub_categories_names.append(variable_name)
    # Define figure data
    figure_labels = [_get_sunburst_mass_label("OWE", owe)]
    figure_labels.extend(categories_labels)
    figure_labels.extend(sub_categories_names)
    figure_parents = [""]
    for _ in categories_names:
        figure_parents.append(figure_labels[0])
    figure_parents.extend(sub_categories_parent)
    figure_values = [owe]
    figure_values.extend(categories_values)
    figure_values.extend(sub_categories_values)
    # Plot figure
    return go.Sunburst(
        labels=figure_labels, parents=figure_parents, values=figure_values, branchvalues="total"
    )


def _get_sunburst_mass_label(quantity_name, value, parent_value=None, unit="kg"):
    """
    Builds mass label for sunburst mass breakdown plot like this:
        `quantity_name`
        `value` [`unit`]
    or, if parent_value is provided:
        `quantity_name`
        `value` `unit` (<part_in_parent>%)
    """
    label = f"{quantity_name}<br>{value:.0f} [{unit}]"

    if parent_value:
        label += f" ({value / parent_value:.1%})"

    return label


def payload_range_plot(
    aircraft_file_path: str | PathLike,
    name="Payload-Range",
    mission_name="operational",
    variable_of_interest: str | None = None,
    variable_of_interest_legend: str | None = None,
):
    """
    Returns a figure of the payload-range diagram.
    The diagram contains by default only the contour but can also provide a heatmap
    of the grid points, if variable_of_interest is not None.
    Please note that the data for the contour are expected in the variables
    `data:payload_range:{mission_name}:range` and `data:payload_range:{mission_name}:payload`.
    Similarly, the data for the heatmap are expected in the variables
    `data:payload_range:{mission_name}:grid:range`,
    `data:payload_range:{mission_name}:grid:payload` and
    `data:payload_range:{mission_name}:grid:{variable_of_interest}`.

    :param aircraft_file_path: path of data file
    :param name: name to give to the trace added to the figure
    :param mission_name: name of the mission present in the data file to be plotted.
    :param variable_of_interest: variable of interest for the heatmap.
    :param variable_of_interest_legend: name to give to variable of interest in plot legend.
    :return: payload-range plot figure
    """
    variables = VariableIO(aircraft_file_path).read()

    # Contour of the payload range
    range_ = np.asarray(variables[f"data:payload_range:{mission_name}:range"].value)
    payload = np.asarray(variables[f"data:payload_range:{mission_name}:payload"].value)

    pr_contour = go.Scatter(
        x=convert_units(range_, "m", "NM"),
        y=convert_units(payload, "kg", "t"),
        mode="lines+markers",
        line={"color": "black", "width": 3},
        showlegend=False,
        name=name,
    )

    # Create mask for a nice payload range
    range_mask = np.append(range_, (1.03 * max(range_), 1.03 * max(range_), 0))
    payload_mask = np.append(payload, (0, 1.1 * max(payload), 1.1 * max(payload)))

    pr_contour_mask = go.Scatter(
        x=convert_units(range_mask, "m", "NM"),
        y=convert_units(payload_mask, "kg", "t"),
        mode="lines",
        line={"color": "#E5ECF6", "width": 3},
        showlegend=False,
        name=name,
        fill="toself",
        fillcolor="#E5ECF6",
    )

    fig = go.Figure()
    fig.add_trace(pr_contour_mask)
    fig.add_trace(pr_contour)

    if variable_of_interest is not None:
        # Grid for the payload range
        range_grid = np.asarray(variables[f"data:payload_range:{mission_name}:grid:range"].value)
        payload_grid = np.asarray(
            variables[f"data:payload_range:{mission_name}:grid:payload"].value
        )
        variable_of_interest_grid = np.asarray(
            variables[f"data:payload_range:{mission_name}:grid:{variable_of_interest}"].value
        )

        variable_of_interest_unit = variables[
            f"data:payload_range:{mission_name}:grid:{variable_of_interest}"
        ].units

        if variable_of_interest_legend is None:
            variable_of_interest_legend = variable_of_interest

        x = convert_units(range_grid, "m", "NM")
        y = convert_units(payload_grid, "kg", "t")
        z = variable_of_interest_grid

        min_z = min(z)
        max_z = max(z)

        fig.add_trace(
            go.Contour(
                x=x,
                y=y,
                z=z,
<<<<<<< HEAD
                contours={"start": min_z, "end": max_z, "size": (max_z - min_z) / 20},
                colorbar={
                    "title": f"{variable_of_interest_legend} [{variable_of_interest_unit}]",
                    "titleside": "right",
                    "titlefont": {"size": 15, "family": "Arial, sans-serif"},
                    "tickformat": ".1e",
                },
=======
                contours=dict(start=min_z, end=max_z, size=(max_z - min_z) / 20),
                colorbar=dict(
                    title=dict(
                        text=f"{variable_of_interest_legend} [{variable_of_interest_unit}]",
                        side="right",
                        font=dict(size=15, family="Arial, sans-serif"),
                    ),
                    tickformat=".1e",
                ),
>>>>>>> 45403df2
                colorscale="RdBu_r",
                contours_coloring="heatmap",
            )
        )
        fig.add_trace(go.Scatter(x=x, y=y, hovertext=z, mode="markers"))

    fig.update_layout(
        xaxis_title="Range [NM]",
        yaxis_title="Payload [tons]",
        yaxis_range=[0, convert_units(max(payload_mask), "kg", "t")],
        xaxis_range=[0, convert_units(max(range_mask), "m", "NM")],
        showlegend=False,
        height=500,
        width=900,
        title={"text": name, "y": 0.9, "x": 0.5, "xanchor": "center", "yanchor": "top"},
    )
    return fig


def _get_variable_value_with_new_units(variable: Variable, new_units):
    """
    This function works only for variable of value with shape=1 or float.

    :return: value of the requested variable with respect to its new units
    """
    return convert_units(variable.value[0], variable.units, new_units)


def _get_variable_values_with_new_units(
    variables: VariableList, var_names_and_new_units: dict[str, str]
):
    """
    Returns the value of the requested variable names with respect to their new units in the order
    in which they were given. This function works only for variable of value with shape=1 or float.

    :param variables: instance containing variables information
    :param var_names_and_new_units: dictionary of the variable names as keys and units as value
    :return: values of the requested variables with respect to their new units
    """
    return [  # new_values
        _get_variable_value_with_new_units(variables[variable_name], unit)
        for variable_name, unit in var_names_and_new_units.items()
    ]


def _data_weight_decomposition(variables: VariableList, owe=None):
    """
    Returns the two level weight decomposition of MTOW and optionally the decomposition of owe
    subcategories.

    :param variables: instance containing variables information
    :param owe: value of OWE, if provided names of owe subcategories will be provided
    :return: variable values, names and optionally owe subcategories names
    """
    category_values = []
    category_names = []
    owe_subcategory_names = []
    for variable in variables.names():
        name_split = variable.split(":")
        if (
            isinstance(name_split, list)
            and len(name_split) == 4  # noqa: PLR2004
            and (
                name_split[0] + name_split[1] + name_split[3] == "dataweightmass"
                and "aircraft" not in name_split[2]
            )
        ):
            category_values.append(
                convert_units(variables[variable].value[0], variables[variable].units, "kg")
            )
            category_names.append(name_split[2])
            if owe:
                owe_subcategory_names.append(
                    _get_sunburst_mass_label(
                        name_split[2], variables[variable].value[0], parent_value=owe
                    ),
                )
    if owe:
        result = category_values, category_names, owe_subcategory_names
    else:
        result = category_values, category_names, None

    return result<|MERGE_RESOLUTION|>--- conflicted
+++ resolved
@@ -606,15 +606,6 @@
                 x=x,
                 y=y,
                 z=z,
-<<<<<<< HEAD
-                contours={"start": min_z, "end": max_z, "size": (max_z - min_z) / 20},
-                colorbar={
-                    "title": f"{variable_of_interest_legend} [{variable_of_interest_unit}]",
-                    "titleside": "right",
-                    "titlefont": {"size": 15, "family": "Arial, sans-serif"},
-                    "tickformat": ".1e",
-                },
-=======
                 contours=dict(start=min_z, end=max_z, size=(max_z - min_z) / 20),
                 colorbar=dict(
                     title=dict(
@@ -624,7 +615,6 @@
                     ),
                     tickformat=".1e",
                 ),
->>>>>>> 45403df2
                 colorscale="RdBu_r",
                 contours_coloring="heatmap",
             )
