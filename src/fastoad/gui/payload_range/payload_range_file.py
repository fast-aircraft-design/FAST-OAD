"""
Defines the analysis and plotting functions for postprocessing.
"""
#  This file is part of FAST-OAD : A framework for rapid Overall Aircraft Design
#  Copyright (C) 2021 ONERA & ISAE-SUPAERO
#  FAST is free software: you can redistribute it and/or modify
#  it under the terms of the GNU General Public License as published by
#  the Free Software Foundation, either version 3 of the License, or
#  (at your option) any later version.
#  This program is distributed in the hope that it will be useful,
#  but WITHOUT ANY WARRANTY; without even the implied warranty of
#  MERCHANTABILITY or FITNESS FOR A PARTICULAR PURPOSE.  See the
#  GNU General Public License for more details.
#  You should have received a copy of the GNU General Public License
#  along with this program.  If not, see <https://www.gnu.org/licenses/>.

from typing import Dict

import numpy as np
import pandas as pd
import plotly
import plotly.graph_objects as go
from openmdao.utils.units import convert_units
from plotly.subplots import make_subplots
from scipy.optimize import fsolve

from fastoad.constants import EngineSetting
from fastoad.io import VariableIO
from fastoad.model_base import FlightPoint
from stdatm import Atmosphere
from fastoad.openmdao.variables import VariableList

import openmdao.api as om
from fastoad.module_management._bundle_loader import BundleLoader
from fastoad.openmdao.problem import FASTOADProblem
from fastoad.module_management._plugins import FastoadLoader

import fastoad.api as oad
import os.path as pth
import os
import time

COLS = plotly.colors.DEFAULT_PLOTLY_COLORS


def breguet_leduc_formula(mass_in, mass_out, constant_coeff, x0):
    """
    Function used internally
    param mass_in:mass at the beginning of the mission
    param mass_out: mass at the en of the mission
    param x0 : first estimation of the range in NM
    Returns the range in "NM" using the breguet leduc modified formula

    """
    ratio = mass_in / mass_out

    def non_linear_function(ra):
        k_ra = 1 - 0.895 * np.exp(-ra / 814)
        return ra - k_ra * constant_coeff * np.log(ratio)

    sol = fsolve(non_linear_function, x0)

    return sol


def breguet_leduc_points(
    aircraft_file_path: str,
    propulsion_id: str = "fastoad.wrapper.propulsion.rubber_engine",
    sizing_name: str = "sizing",
    file_formatter=None,
):
    """
    Function used internally
    Computes the points of the payload range diagram. There are 4 points :
    A : max_payload, 0 range
    B : max_payload, MTOW ==> range
    C : MFW, MTOW ==> range
    D : 0 payload, MFW ==> range
    param aircraft_file_path: output file of the aircraft design
    param propulsion_id: name of the model for the engine
    param sizing_name: name of the sizing mission : default sizing
    param file_formatter: the formatter that defines the format of data file. If not provided,
                           default format will be assumed.
    returns 2 ndarrays containing the ranges and payloads from the breguet-leduc formula
    """
    FastoadLoader()

    variables = VariableIO(aircraft_file_path, file_formatter).read()

    glide_ratio = variables["data:aerodynamics:aircraft:cruise:L_D_max"].value[
        0
    ]  # max glide ratio during cruise
    # altitude = variables["data:mission:" + sizing_name + ":main_route:cruise:altitude"].value[
    #     0
    # ]  # cruise altitude
    altitude = convert_units(
        variables["data:mission:sizing:main_route:cruise:altitude"].value[0],
        variables["data:mission:sizing:main_route:cruise:altitude"].units,
        "m",
    )  # cruise altitude

    cruise_mach = variables["data:TLAR:cruise_mach"].value[0]
    sizing_range = variables["data:TLAR:range"].value[0]  # first approximation for the range

    max_payload = variables["data:weight:aircraft:max_payload"].value[0]
    sizing_payload = variables["data:weight:aircraft:payload"].value[0]
    mtow = variables["data:weight:aircraft:MTOW"].value[0]
    owe = variables["data:weight:aircraft:OWE"].value[0]
    mfw = variables["data:weight:aircraft:MFW"].value[0]
    fuel_burned = variables["data:mission:" + sizing_name + ":main_route:fuel"].value[0]

    g = 9.81
    atm = Atmosphere(altitude, altitude_in_feet=False)
    atm.mach = cruise_mach
    speed = atm.true_airspeed

    thrust_begin = 0.98 * mtow * g / glide_ratio  # thrust at the beginning of the cruise
    fp_begin = FlightPoint(
        altitude=altitude,
        mach=cruise_mach,
        thrust=thrust_begin,
        thrust_rate=0.7,
        thrust_is_regulated=True,
        engine_setting=EngineSetting.convert("CRUISE"),
    )
    weight_end = mtow - fuel_burned
    thrust_end = weight_end * g / glide_ratio  # thrust at the end of the cruise

    fp_end = FlightPoint(
        altitude=altitude,
        mach=cruise_mach,
        thrust=thrust_end,
        thrust_rate=0.7,
        thrust_is_regulated=True,
        engine_setting=EngineSetting.convert("CRUISE"),
    )
    flight_points_list = pd.DataFrame([fp_begin, fp_end])

    # Create a propulsion model, compute_flight_points in order to retrieve the sfc
    blank_comp = om.ExplicitComponent()
    loader = BundleLoader().instantiate_component(propulsion_id)
    loader.setup(blank_comp)
    problem = FASTOADProblem()
    model = problem.model
    model.add_subsystem("list_propulsion_inputs", blank_comp, promotes=["*"])
    problem.setup()
    variables_to_add = VariableList.from_problem(problem)
    inputs = [var.name for var in variables_to_add if var.is_input]

    inputs_dictionary = dict()  # bypass_ratio, delta_t4, maximum_mach, overall_pressure_ratio
    for input_to_add in inputs:
        inputs_dictionary[str(input_to_add)] = variables[input_to_add].value[0]

    propulsion_model = loader.get_model(inputs_dictionary)
    propulsion_model.compute_flight_points(flight_points_list)

    sfc = np.mean(flight_points_list.sfc)

    # Breguet-Leduc
    coeff = glide_ratio * speed * 3.6 / 1.852 / (g * sfc) * 10 / (3600 * 10)

    # point A :
    a = [0, max_payload]

    # point C  MTOW, MFW ==> range:
    mass_in = mtow
    mass_out = mtow - mfw
    payload_c = mtow - mfw - owe
    ra_c = breguet_leduc_formula(mass_in, mass_out, coeff, sizing_range * 10)[0]

    # design point and point B: max_payload,MTOW
    payload_b = max_payload
    ra_b = (sizing_range - ra_c) * (payload_b - payload_c) / (sizing_payload - payload_c) + ra_c

    # point D 0 payload, MFW ==> range
    mass_in = owe + mfw
    mass_out = owe
    ra_d = breguet_leduc_formula(mass_in, mass_out, coeff, sizing_range * 10)[0]

    BL_ranges = np.array([0, ra_b, ra_c, ra_d, sizing_range])
    BL_payloads = np.array([max_payload, payload_b, payload_c, 0, sizing_payload]) / 10 ** 3
    return BL_ranges, BL_payloads


def payload_range_simple(
    aircraft_file_path: str,
    propulsion_id: str = "fastoad.wrapper.propulsion.rubber_engine",
    sizing_name: str = "sizing",
    name=None,
    fig=None,
    file_formatter=None,
    x_axis=None,
    y_axis=None,
    color="black",
) -> go.FigureWidget:
    """
    Returns a figure of the payload range using the corrected leduc-breguet formula
    Different designs can be superposed by providing an existing fig.
    Each design can be provided a name.

    :param aircraft_file_path: path of data file
    :param propulsion_id: name of the model for the engine
    :param sizing_name: name of the sizing mission : default sizing
    :param name: name to give to the trace added to the figure
    :param fig: existing figure to which add the plot
    :param file_formatter: the formatter that defines the format of data file. If not provided,
                           default format will be assumed.
    :param x_axis: defines the x axis if the user wants to
    :param y_axis: defines the y axis if the user wants to
    :param color : defines the color of the graph
    :return: plot of the payload-range diagram with the points calculated using breguet-leduc formula
    """
    BL_ranges, BL_payloads = breguet_leduc_points(
        aircraft_file_path, propulsion_id, sizing_name, file_formatter
    )

    # Figure :
    if fig is None:
        fig = go.Figure()

    scatter_BL = go.Scatter(
        x=BL_ranges[0:-1],
        y=BL_payloads[0:-1],
        mode="lines+markers",
        line=dict(color=color, width=3),
        name=name,
        showlegend=False,
    )
    scatter_SIZING = go.Scatter(
        x=[BL_ranges[-1]],
        y=[BL_payloads[-1]],
        mode="markers",
        name="Sizing point " + str(name),
        marker_color=color,
    )

    fig.add_trace(scatter_BL)
    fig.add_trace(scatter_SIZING)

    fig = go.FigureWidget(fig)
    fig.update_layout(
        # title_text="Payload range diagram",
        xaxis_title="Range [NM]",
        yaxis_title="Payload [tonnes]",
    )

    if x_axis is not None:
        fig.update_xaxes(range=[x_axis[0], x_axis[1]])
    if y_axis is not None:
        fig.update_yaxes(range=[y_axis[0], y_axis[1]])

    return fig


def grid_generation(
    aircraft_file_path: str,
    propulsion_id: str = "fastoad.wrapper.propulsion.rubber_engine",
    sizing_name: str = "sizing",
    name=None,
    fig=None,
    file_formatter=None,
    n_intervals_payloads=8,
    range_step=500,
    upper_limit_box_tolerance=0.95,
    lower_limit_box_tolerance=0.4,
    right_limit_box_tolerance=0.95,
    left_limit_box_tolerance=0.1,
    show_grid: bool = True,
    x_axis=None,
    y_axis=None,
    color="black",
    alternative_grid=False,
):
    """
    Returns a figure of the payload range using the corrected leduc-breguet formula,
    generates a grid and return an array with the number of grid points on one line
    Different designs can be superposed by providing an existing fig.
    Each design can be provided a name.

    :param aircraft_file_path: path of data file
    :param propulsion_id: name the model for the engine
    :param sizing_name: name of the siizing mission : default sizing
    :param name: name to give to the trace added to the figure
    :param fig: existing figure to which add the plot
    :param file_formatter: the formatter that defines the format of data file. If not provided,
                           default format will be assumed.
    :param n_intervals_payloads : number of intervals between 0.45* max_payload and 0.95 max_payload for the grid
                                   defaults is 8
    :param range_step: defines the step between 2 grid points in the range axis. default is 500 [NM]
    :param upper_limit_box_tolerance : upper limit of the grid box, Default 0.95 means 0.95*max_payload
    :param lower_limit_box_tolerance : lower limit of the grid box, default 0.4 means 0.4*max_payload
    :param left_limit_box_tolerance : left limit of the grid box, default = 0.1 means 0.1*range(point B)
    :param right_limit_box_tolerance : right limit of the grid box, default = 0.95 means 0.95* max_range, meaning there is 5% safety
    :param show_grid: states if the grid points are to be shown on the fig
    :param x_axis: defines the x axis if the user wants to
    :param y_axis: defines the y axis if the user wants to
    :param color : defines the color of the graph
    :param alternative_grid: an alternative way to plot the grid, particular useful for low range aircrafts
    :returns:  fig :  figure of the BL points and the grid points
               grid : ndarray with 3 lines containing : ranges, payloads, conumption (kg_fuel/km/kg_payload)
               n_values_ranges : ndarray, for each payload in the grid saves the number of ranges for the specific payload
    """

    # Compute Breguet Leduc points
    BL_ranges, BL_payloads = breguet_leduc_points(
        aircraft_file_path, propulsion_id, sizing_name, file_formatter
    )
    max_payload = BL_payloads[0]
    payload_c = BL_payloads[2]
    payload_b = max_payload

    ra_b = BL_ranges[1]
    ra_c = BL_ranges[2]
    ra_d = BL_ranges[3]

    # Grid generation
    # step 1 : define the number of payloads for the grid

    val_payloads = np.linspace(
        lower_limit_box_tolerance * max_payload,
        upper_limit_box_tolerance * max_payload,
        n_intervals_payloads,
    )

    ra_c_id = np.where(val_payloads >= payload_c)[0][0]  # Find for which range the breakpoint c is

    # step 2 : compute the max range and the boundaries using the breakdown point

    max_range = np.zeros(n_intervals_payloads)
    max_range[0:ra_c_id] = (ra_c - ra_d) / payload_c * (val_payloads[0:ra_c_id]) + ra_d
    max_range[ra_c_id:] = (ra_b - ra_c) / (max_payload - payload_c) * (
        val_payloads[ra_c_id:] - payload_c
    ) + ra_c

    max_range = max_range - right_limit_box_tolerance  # safety margin

    min_range = left_limit_box_tolerance * ra_b  # safety margin
    if min_range < range_step:
        min_range = range_step

    # step 2 : grid generation through grid_ranges and grid_payloads

    grid_ranges = np.array([])  # to stock the ranges of the grid x
    grid_payloads = np.array([])  # to stock the payloads of the grid y
<<<<<<< HEAD
    n_values_ranges = np.array([]) # number of ranges(x) in th grid for a specific payload (y)
=======
    n_values_ranges = np.array(
        []
    )  # number of ranges(x) in th grid for a specific payload (y) # used further
>>>>>>> e9a5964d

    if alternative_grid:
        # The grid is divided in two parts the first is a rectangle on the left side of the payload-range diagram
        # The second is the one near MTOW and MFW

        pente = (payload_c - payload_b) / (ra_c - ra_b)
        delta_y = val_payloads[1] - val_payloads[0]
        delta_x = -delta_y / pente

        range_add = np.array([0])
        i = 0

        while len(range_add) != 0:
            range_add = np.arange(min_range, ra_b, range_step)
            if len(range_add) == 0:
                range_add = np.arange(min_range, max_range[i] + 1, delta_x)
            else:
                range_add = np.append(
                    range_add, np.arange(range_add[-1], max_range[i] + 1, delta_x)
                )
            if len(range_add) == 0:
                break

            n_values_ranges = np.append(n_values_ranges, len(range_add))
            grid_ranges = np.append(grid_ranges, range_add)
            grid_payloads = np.append(grid_payloads, np.ones(len(range_add)) * val_payloads[i])
            i += 1

    else:
        # 1) Base rectangle
        n_values_ranges = np.zeros(n_intervals_payloads)

        grid_x = [
            np.flip(np.arange(max_range[-1], min_range, -range_step)).tolist()
        ] * n_intervals_payloads

        # 2) Zone near MTOW and MFW
        for i in range(1, n_intervals_payloads):
            add = np.append(np.asarray(grid_x[i - 1]), max_range[-1 - i]).tolist()
            grid_x[i] = add
        grid_x.reverse()

        for i in range(n_intervals_payloads):
            grid_payloads = np.append(grid_payloads, np.ones(len(grid_x[i])) * val_payloads[i])
            n_values_ranges[i] = len(grid_x[i])
            grid_ranges = np.append(grid_ranges, grid_x[i])

    grid = np.array(
        [grid_ranges, grid_payloads, np.zeros(len(grid_ranges))]
    )  # [range, payload, total_fuel or consumption/kg/km]
    print("number of calculation points : ", len(grid[0]))

    # Figure:
    if fig is None:
        fig = go.Figure()

    scatter_BL = go.Scatter(
        x=BL_ranges[0:-1],
        y=BL_payloads[0:-1],
        mode="lines",
        line=dict(color=color, width=4),
        name=name,
        showlegend=False,
    )

    fig.add_trace(scatter_BL)

    if show_grid:
        scatter_GRID = go.Scatter(x=grid[0], y=grid[1], mode="markers", name="Grid points")
        fig.add_trace(scatter_GRID)

    fig = go.FigureWidget(fig)
    fig.update_layout(
        # title_text="Payload range diagram",
        xaxis_title="range [NM]",
        yaxis_title="Payload [tonnes]",
    )

    if x_axis is not None:
        fig.update_xaxes(range=[x_axis[0], x_axis[1]])
    if y_axis is not None:
        fig.update_yaxes(range=[y_axis[0], y_axis[1]])

    return fig, grid, n_values_ranges.astype(int)


def payload_range_grid_plot(
    aircraft_file_path: str,
    propulsion_id: str = "fastoad.wrapper.propulsion.rubber_engine",
    sizing_name: str = "sizing",
    name=None,
    fig=None,
    file_formatter=None,
    n_intervals_payloads=8,
    range_step=500,
    upper_limit_box_tolerance=0.95,
    lower_limit_box_tolerance=0.4,
    right_limit_box_tolerance=0.95,
    left_limit_box_tolerance=0.1,
    show_grid: bool = True,
    x_axis=None,
    y_axis=None,
    color="black",
    alternative_grid=False,
):
    """
    Returns a figure of the payload range using the corrected leduc-breguet formula +
    shows the grid associated
    Different designs can be superposed by providing an existing fig.
    Each design can be provided a name.

    :param aircraft_file_path: path of data file
    :param propulsion_id: name the model for the engine
    :param sizing_name: name of the siizing mission : default sizing
    :param name: name to give to the trace added to the figure
    :param fig: existing figure to which add the plot
    :param file_formatter: the formatter that defines the format of data file. If not provided,
                           default format will be assumed.
    :param n_intervals_payloads : number of intervals between 0.45* max_payload and 0.95 max_payload for the grid
                                   defaults is 8
    :param range_step: defines the step between 2 grid points in the range axis. default is 500 [NM]
    :param upper_limit_box_tolerance : upper limit of the grid box, Default 0.95 means 0.95*max_payload
    :param lower_limit_box_tolerance : lower limit of the grid box, default 0.4 means 0.4*max_payload
    :param left_limit_box_tolerance : left limit of the grid box, default = 0.1 means 0.1*range(point B)
    :param right_limit_box_tolerance : right limit of the grid box, default = 0.95 means 0.95* max_range, meaning there is 5% safety
    :param show_grid: states if the grid points are to be shown on the fig
    :param x_axis: defines the x axis if the user wants to
    :param y_axis: defines the y axis if the user wants to
    :param alternative_grid: an alternative way to plot the grid, particular useful for low range aircrafts
    :param color : defines the color of the graph
    :returns:  fig :  figure of the BL points and the grid point
    """

    return grid_generation(
        aircraft_file_path,
        propulsion_id,
        sizing_name,
        name,
        fig,
        file_formatter,
        n_intervals_payloads,
        range_step,
        upper_limit_box_tolerance,
        lower_limit_box_tolerance,
        right_limit_box_tolerance,
        left_limit_box_tolerance,
        show_grid,
        x_axis,
        y_axis,
        color,
        alternative_grid,
    )[0]


def payload_range_loop_computation(
    aircraft_file_path: str,
    propulsion_id: str = "fastoad.wrapper.propulsion.rubber_engine",
    sizing_name: str = "sizing",
    name=None,
    fig=None,
    file_formatter=None,
    n_intervals_payloads=8,
    range_step=500,
    upper_limit_box_tolerance=0.95,
    lower_limit_box_tolerance=0.4,
    right_limit_box_tolerance=0.95,
    left_limit_box_tolerance=0.1,
    file_save: str = "loop_results.txt",
    alternative_grid=False,
):
    """
    Returns nothing but saves the results of the loop in the specified file

    :param aircraft_file_path: path of data file
    :param propulsion_id: name the model for the engine
    :param sizing_name: name of the siizing mission : default sizing
    :param name: name to give to the trace added to the figure
    :param fig: existing figure to which add the plot
    :param file_formatter: the formatter that defines the format of data file. If not provided,
                           default format will be assumed.
    :param n_intervals_payloads : number of intervals between 0.45* max_payload and 0.95 max_payload for the grid
                                   defaults is 8
    :param range_step: defines the step between 2 grid points in the range axis. default is 500 [NM]
    :param upper_limit_box_tolerance : upper limit of the grid box, Default 0.95 means 0.95*max_payload
    :param lower_limit_box_tolerance : lower limit of the grid box, default 0.4 means 0.4*max_payload
    :param left_limit_box_tolerance : left limit of the grid box, default = 0.1 means 0.1*range(point B)
    :param right_limit_box_tolerance : right limit of the grid box, default = 0.95 means 0.95* max_range, meaning there is 5% safety
    :param alternative_grid: an alternative way to plot the grid, particular useful for low range aircrafts
    :param file_save: sets the name where the results are saved
    """

    # grid generation

    fig, grid, dummy_variable = grid_generation(
        aircraft_file_path,
        propulsion_id,
        sizing_name,
        name,
        fig,
        file_formatter,
        n_intervals_payloads,
        range_step,
        upper_limit_box_tolerance,
        lower_limit_box_tolerance,
        right_limit_box_tolerance,
        left_limit_box_tolerance,
        alternative_grid=alternative_grid,
    )

    # Configuration file generation before launching a mission
    # We need to have a mission_file_conf.yml

    CONFIG_MISSION_FILE = pth.join(
        "workdir", "mission_file_conf.yml"
    )  # defined by the configuration : can be changed and made a variable
    SOURCE_FILE = aircraft_file_path  # modular
    input_file_mission = oad.generate_inputs(CONFIG_MISSION_FILE, SOURCE_FILE, overwrite=True)
    input_file_mission = oad.DataFile(input_file_mission)

    input_file = oad.DataFile(aircraft_file_path)

    # Defined otherwise the mission would noot run

    try:

        input_file_mission["data:propulsion:climb:thrust_rate"].value = input_file[
            "data:propulsion:climb:thrust_rate"
        ].value
        input_file_mission["data:propulsion:initial_climb:thrust_rate"].value = input_file[
            "data:propulsion:initial_climb:thrust_rate"
        ].value
        input_file_mission["data:propulsion:descent:thrust_rate"].value = input_file[
            "data:propulsion:descent:thrust_rate"
        ].value
        input_file_mission["data:propulsion:taxi:thrust_rate"].value = input_file[
            "data:propulsion:taxi:thrust_rate"
        ].value
    except:
        input_file_mission["data:propulsion:climb:thrust_rate"].value[0] = 0.93
        input_file_mission["data:propulsion:initial_climb:thrust_rate"].value[0] = 1.0
        input_file_mission["data:propulsion:descent:thrust_rate"].value[0] = 0.18
        input_file_mission["data:propulsion:taxi:thrust_rate"].value[0] = 0.3

        # Set the parameters of the mission with change of units
    try:

        input_file_mission["data:mission:op_mission:diversion:distance"].value[0] = convert_units(
            input_file["data:mission:" + sizing_name + ":diversion:distance"].value[0],
            input_file["data:mission:" + sizing_name + ":diversion:distance"].units,
            "m",
        )  # in m

        input_file_mission["data:mission:op_mission:holding:duration"].value[0] = convert_units(
            input_file["data:mission:" + sizing_name + ":holding:duration"].value[0],
            input_file["data:mission:" + sizing_name + ":holding:duration"].units,
            "s",
        )  # in s
    except:
        input_file_mission["data:mission:op_mission:diversion:distance"].value[0] = 370400
        input_file_mission["data:mission:op_mission:diversion:distance"].units = "m"

        input_file_mission["data:mission:op_mission:holding:duration"].value[0] = 2700
        input_file_mission["data:mission:op_mission:holding:duration"].units = "s"

    input_file_mission["data:mission:op_mission:takeoff:V2"].value[0] = convert_units(
        input_file["data:mission:" + sizing_name + ":takeoff:V2"].value[0],
        input_file["data:mission:" + sizing_name + ":takeoff:V2"].units,
        "m/s",
    )

    input_file_mission["data:mission:op_mission:takeoff:altitude"].value = convert_units(
        input_file["data:mission:" + sizing_name + ":takeoff:altitude"].value[0],
        input_file["data:mission:" + sizing_name + ":takeoff:altitude"].units,
        "m",
    )

    input_file_mission["data:mission:op_mission:takeoff:fuel"].value = input_file[
        "data:mission:" + sizing_name + ":takeoff:fuel"
    ].value

    try:

        input_file_mission["data:mission:op_mission:taxi_in:duration"].value[0] = convert_units(
            input_file["data:mission:" + sizing_name + ":taxi_in:duration"].value[0],
            input_file["data:mission:" + sizing_name + ":taxi_in:duration"].units,
            "s",
        )
    except:
        input_file_mission["data:mission:op_mission:taxi_in:duration"].value[0] = 300
        input_file_mission["data:mission:op_mission:taxi_in:duration"].units = "s"

    input_file_mission["data:mission:op_mission:taxi_out:duration"].value[0] = convert_units(
        input_file["data:mission:" + sizing_name + ":taxi_out:duration"].value[0],
        input_file["data:mission:" + sizing_name + ":taxi_out:duration"].units,
        "s",
    )

    input_file_mission["data:mission:op_mission:taxi_out:thrust_rate"].value = input_file[
        "data:mission:" + sizing_name + ":taxi_out:thrust_rate"
    ].value

    # Run a mission on each grid point and generate the fuel consumption/km/kg_payload

    grid_ranges = grid[0]
    grid_payloads = grid[1]
    time_begin_loop = time.perf_counter()  # Timer

    for i in range(len(grid_ranges)):
        # Update the data

        time_begin = time.perf_counter()
        input_file_mission["data:mission:op_mission:payload"].value = grid_payloads[i]
        input_file_mission["data:mission:op_mission:main_route:range"].value = (
            grid_ranges[i] * 10 ** 3 * 1.852
        )
        input_file_mission.save()

        # Evaluate the problem and retrieve the results

        mission_problem = oad.evaluate_problem(CONFIG_MISSION_FILE, overwrite=True)
        MISSION_OUTPUT_FILE = pth.join("workdir", "mission_outputs.xml")
        mission_variables = VariableIO(MISSION_OUTPUT_FILE, file_formatter).read()

        main_route_fuel = mission_variables["data:mission:op_mission:main_route:fuel"].value[0]
        take_off_fuel = mission_variables["data:mission:op_mission:takeoff:fuel"].value[0]
        taxi_in_fuel = mission_variables["data:mission:op_mission:taxi_in:fuel"].value[0]
        taxi_out_fuel = mission_variables["data:mission:op_mission:taxi_out:fuel"].value[0]

        # Look up the fuel consumption
        grid[2, i] = main_route_fuel + take_off_fuel + taxi_in_fuel + taxi_out_fuel

        time_end = time.perf_counter()  # end the timer
        print(
            "Computation : ",
            i,
            " Time to evaluate mission : ",
            time_end - time_begin,
            " Time since beginning of the  loop: ",
            time_end - time_begin_loop,
        )

    # Specific consumption computation and saving into a file

    grid[2] = grid[2] / (grid[1] * grid[0] * 1.852 * 10 ** 3)  # kg_fuel/kg_payload/km
    np.savetxt(pth.join("data", file_save), grid.T)

    # remove the mission_inputs outputs
    os.remove(pth.join("workdir", "mission_inputs.xml"))
    os.remove(pth.join("workdir", "mission_outputs.xml"))
    os.remove(pth.join("workdir", "mission_study.csv"))

    # Save the grid configuration
    string_file_path = "grid_" + file_save
    file = open(pth.join("data", string_file_path), "w")
    file.write(
        "This is the file which contains the grid parameters for the results in file : "
        + file_save
        + "\n"
    )
    file.write("n_intervals_payloads = " + str(n_intervals_payloads) + "\n")
    file.write("range_step = " + str(range_step) + "\n")
    file.write("upper_limit_box_tolerance = " + str(upper_limit_box_tolerance) + "\n")
    file.write("lower_limit_box_tolerance = " + str(lower_limit_box_tolerance) + "\n")
    file.write("right_limit_box_tolerance = " + str(right_limit_box_tolerance) + "\n")
    file.write("left_limit_box_tolerance = " + str(left_limit_box_tolerance) + "\n")
    file.write("left_limit_box_tolerance = " + str(left_limit_box_tolerance) + "\n")
    file.write("alternative_grid =" + str(alternative_grid) + "\n")
    file.close()


def payload_range_full(
    aircraft_file_path: str,
    propulsion_id: str = "fastoad.wrapper.propulsion.rubber_engine",
    sizing_name: str = "sizing",
    name=None,
    fig=None,
    file_formatter=None,
    n_intervals_payloads=8,
    range_step=500,
    upper_limit_box_tolerance=0.95,
    lower_limit_box_tolerance=0.4,
    right_limit_box_tolerance=0.95,
    left_limit_box_tolerance=0.1,
    file_save: str = "loop_results.txt",
    show_grid: bool = True,
    x_axis=None,
    y_axis=None,
    color="black",
    alternative_grid=False,
) -> go.FigureWidget:
    """
    Returns a figure of the payload range using the corrected leduc-breguet formula,
    if payload_range_loop_computation(...) hhas been run before, the specific consumption is showed
    on each grid point

    :param aircraft_file_path: path of data file
    :param propulsion_id: name the model for the engine
    :param sizing_name: name of the siizing mission : default sizing
    :param name: name to give to the trace added to the figure
    :param fig: existing figure to which add the plot
    :param file_formatter: the formatter that defines the format of data file. If not provided,
                           default format will be assumed.
    :param n_intervals_payloads : number of intervals between 0.45* max_payload and 0.95 max_payload for the grid
                                   defaults is 8
    :param range_step: defines the step between 2 grid points in the range axis. default is 500 [NM]
    :param upper_limit_box_tolerance : upper limit of the grid box, Default 0.95 means 0.95*max_payload
    :param lower_limit_box_tolerance : lower limit of the grid box, default 0.4 means 0.4*max_payload
    :param left_limit_box_tolerance : left limit of the grid box, default = 0.1 means 0.1*range(point B)
    :param right_limit_box_tolerance : right limit of the grid box, default = 0.95 means 0.95* max_range, meaning there is 5% safety
    :param file_save: sets the name where the results are saved
    :param show_grid: states if the grid points are to be shown on the fig
    :param x_axis: defines the x axis if the user wants to
    :param y_axis: defines the y axis if the user wants to
    :param color : defines the color of the graph
    :param alternative_grid: an alternative way to plot the grid, particular useful for low range aircrafts
    :return: fig with payload range diagram + specific consumptions
    """

    # Generate grid figure + look up for n_values_ranges
    fig, grid, n_values_ranges = grid_generation(
        aircraft_file_path,
        propulsion_id,
        sizing_name,
        name,
        fig,
        file_formatter,
        n_intervals_payloads,
        range_step,
        upper_limit_box_tolerance,
        lower_limit_box_tolerance,
        right_limit_box_tolerance,
        left_limit_box_tolerance,
        show_grid,
        x_axis,
        y_axis,
        color,
        alternative_grid=alternative_grid,
    )

    if alternative_grid:
        n_intervals_payloads = len(n_values_ranges)
    # Figure:
    if fig is None:
        fig = go.Figure()
    # load the results from payload_range_loop_computation(...)
    try:
        results = np.loadtxt(pth.join("data", file_save))
        results = results.T

        x = results[0, 0 : n_values_ranges[0]]
        y = np.linspace(min(results[1]), max(results[1]), n_intervals_payloads)
        y = y.tolist()

        z = [[None] * n_values_ranges[0] for _ in range(n_intervals_payloads)]

        for i in range(n_intervals_payloads):
            z[i][0 : n_values_ranges[i]] = results[
                2, sum(n_values_ranges[0:i]) : sum(n_values_ranges[0:i]) + n_values_ranges[i]
            ]

        fig.add_trace(
            go.Contour(
                x=x,
                y=y,
                z=z,
                contours=dict(start=1e-4, end=5e-4, size=2.5e-5),
                colorbar=dict(
                    title="Consumption per payload and per range",  # title here
                    titleside="right",
                    titlefont=dict(size=15, family="Arial, sans-serif"),
                    tickvals=[1e-4, 2e-4, 3e-4, 4e-4, 5e-4],
                    tickformat=".1e",
                ),
                colorscale="RdBu_r",
            )
        )

    except OSError:
        print(
            "No results were found in the data folder, you first need to run the function "
            "payload_range_loop_computation(...) \n attention: takes time"
        )

    fig.update_layout(
        xaxis_title="Range [NM]",
        yaxis_title="Payload [tons]",
        showlegend=False,
        height=500,
        width=900,
    )

    if x_axis is not None:
        fig.update_xaxes(range=[x_axis[0], x_axis[1]])
    if y_axis is not None:
        fig.update_yaxes(range=[y_axis[0], y_axis[1]])

    return fig<|MERGE_RESOLUTION|>--- conflicted
+++ resolved
@@ -342,13 +342,8 @@
 
     grid_ranges = np.array([])  # to stock the ranges of the grid x
     grid_payloads = np.array([])  # to stock the payloads of the grid y
-<<<<<<< HEAD
+
     n_values_ranges = np.array([]) # number of ranges(x) in th grid for a specific payload (y)
-=======
-    n_values_ranges = np.array(
-        []
-    )  # number of ranges(x) in th grid for a specific payload (y) # used further
->>>>>>> e9a5964d
 
     if alternative_grid:
         # The grid is divided in two parts the first is a rectangle on the left side of the payload-range diagram
