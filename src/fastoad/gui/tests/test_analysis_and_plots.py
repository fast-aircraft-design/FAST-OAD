--- conflicted
+++ resolved
@@ -137,7 +137,6 @@
     _ = mass_breakdown_sun_plot(filename)
 
 
-<<<<<<< HEAD
 def test_mass_breakdown_sun_plot_specific_mission():
     """
     Test for testing the sun mass breakdown plotting for a specific mission.
@@ -168,14 +167,11 @@
         assert f"{mission_3}" in str(exc_info.value)
 
 
-def test_payload_range_plot():
-=======
 @pytest.mark.parametrize(
     "filename",
     [DATA_FOLDER_PATH / "problem_outputs.xml", DATA_FOLDER_PATH / "problem_outputs_updated.xml"],
 )
 def test_payload_range_plot(filename):
->>>>>>> 9033ecab
     """
     Basic tests for testing the plotting.
     """
