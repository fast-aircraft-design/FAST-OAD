title = "Sample OAD Process"

# List of folder paths where user added custom registered OpenMDAO components
module_folders = []

# Input and output files
input_file = "./problem_inputs.xml"
output_file = "./problem_outputs.xml"

# Definition of problem driver assuming the OpenMDAO convention "import openmdao.api as om"
driver = "om.ScipyOptimizeDriver(tol=1e-6, optimizer='SLSQP')"

# Definition of OpenMDAO model
[model]
    # Solvers are defined assuming the OpenMDAO convention "import openmdao.api as om"
<<<<<<< HEAD
    nonlinear_solver = "om.NonlinearBlockGS(maxiter=100, iprint=1)"
=======
    nonlinear_solver = "om.NonlinearBlockGS(maxiter=100, atol=1e-2)"
>>>>>>> e180f559
    linear_solver = "om.DirectSolver()"
    # Although "model" is a mandatory name for the top level of the model, its
    # sub-components can be freely named by user
    [model.geometry]
        # An OpenMDAO component is identified by its "id"
        id = "fastoad.geometry.legacy"
    [model.weight]
        id = "fastoad.weight.legacy"
    [model.mtow]
<<<<<<< HEAD
        id = "fastoad.loop.mtow"
    [model.hq_tail_sizing]
        id = "fastoad.handling_qualities.tail_sizing"
    [model.hq_static_margin]
        id = "fastoad.handling_qualities.static_margin"
    [model.wing_position]
        id = "fastoad.loop.wing_position"

=======
        id = "fastoad.mass_performances.compute_MTOW"
>>>>>>> e180f559
    [model.aerodynamics_highspeed]
        id = "fastoad.aerodynamics.highspeed.legacy"
    [model.aerodynamics_lowspeed]
        id = "fastoad.aerodynamics.lowspeed.legacy"
    [model.aerodynamics_takeoff]
        id = "fastoad.aerodynamics.takeoff.legacy"
    [model.aerodynamics_landing]
        id = "fastoad.aerodynamics.landing.legacy"
        use_xfoil = false

    [model.performance]
        id = "fastoad.performances.mission"
        propulsion_id = "fastoad.wrapper.propulsion.rubber_engine"
<<<<<<< HEAD
    # [model.performance]
    #     id = "fastoad.performances.sizing_mission"
    #     propulsion_id = "fastoad.wrapper.propulsion.rubber_engine"
    #     out_file = "./flight_points.csv"
=======
        mission_file_path = "::sizing_breguet"
#        mission_file_path = "::sizing_mission"
        out_file = "./flight_points.csv"
        adjust_fuel = true
        is_sizing = true
    [model.hq_tail_sizing]
        id = "fastoad.handling_qualities.tail_sizing"
    [model.hq_static_margin]
        id = "fastoad.handling_qualities.static_margin"
>>>>>>> e180f559
    [model.wing_area]
        id = "fastoad.loop.wing_area"

[optimization]  # This section is needed only if optimization process is run
    [[optimization.design_var]]
        name = "data:geometry:wing:aspect_ratio"
        lower = 9.0
        upper = 18.0

    [[optimization.constraint]]
        name = "data:geometry:wing:span"
        upper = 60.0

    [[optimization.objective]]
<<<<<<< HEAD
        name = "data:mission:sizing:fuel"
=======
        name = "data:mission:sizing:needed_block_fuel"
>>>>>>> e180f559
        scaler = 1e-4<|MERGE_RESOLUTION|>--- conflicted
+++ resolved
@@ -13,12 +13,9 @@
 # Definition of OpenMDAO model
 [model]
     # Solvers are defined assuming the OpenMDAO convention "import openmdao.api as om"
-<<<<<<< HEAD
-    nonlinear_solver = "om.NonlinearBlockGS(maxiter=100, iprint=1)"
-=======
     nonlinear_solver = "om.NonlinearBlockGS(maxiter=100, atol=1e-2)"
->>>>>>> e180f559
     linear_solver = "om.DirectSolver()"
+
     # Although "model" is a mandatory name for the top level of the model, its
     # sub-components can be freely named by user
     [model.geometry]
@@ -27,8 +24,7 @@
     [model.weight]
         id = "fastoad.weight.legacy"
     [model.mtow]
-<<<<<<< HEAD
-        id = "fastoad.loop.mtow"
+        id = "fastoad.mass_performances.compute_MTOW"
     [model.hq_tail_sizing]
         id = "fastoad.handling_qualities.tail_sizing"
     [model.hq_static_margin]
@@ -36,9 +32,7 @@
     [model.wing_position]
         id = "fastoad.loop.wing_position"
 
-=======
         id = "fastoad.mass_performances.compute_MTOW"
->>>>>>> e180f559
     [model.aerodynamics_highspeed]
         id = "fastoad.aerodynamics.highspeed.legacy"
     [model.aerodynamics_lowspeed]
@@ -52,12 +46,6 @@
     [model.performance]
         id = "fastoad.performances.mission"
         propulsion_id = "fastoad.wrapper.propulsion.rubber_engine"
-<<<<<<< HEAD
-    # [model.performance]
-    #     id = "fastoad.performances.sizing_mission"
-    #     propulsion_id = "fastoad.wrapper.propulsion.rubber_engine"
-    #     out_file = "./flight_points.csv"
-=======
         mission_file_path = "::sizing_breguet"
 #        mission_file_path = "::sizing_mission"
         out_file = "./flight_points.csv"
@@ -67,7 +55,6 @@
         id = "fastoad.handling_qualities.tail_sizing"
     [model.hq_static_margin]
         id = "fastoad.handling_qualities.static_margin"
->>>>>>> e180f559
     [model.wing_area]
         id = "fastoad.loop.wing_area"
 
@@ -82,9 +69,5 @@
         upper = 60.0
 
     [[optimization.objective]]
-<<<<<<< HEAD
-        name = "data:mission:sizing:fuel"
-=======
         name = "data:mission:sizing:needed_block_fuel"
->>>>>>> e180f559
         scaler = 1e-4