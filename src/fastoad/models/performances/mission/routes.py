--- conflicted
+++ resolved
@@ -26,7 +26,6 @@
 from fastoad.models.performances.mission.base import FlightSequence, IFlightPart
 from fastoad.models.performances.mission.segments.base import AbstractFlightSegment
 from fastoad.models.performances.mission.segments.cruise import CruiseSegment
-from fastoad.utils.datacls import BaseDataClass
 
 
 @dataclass
@@ -41,15 +40,6 @@
     """
 
     #: Any number of flight phases that will occur before cruise.
-<<<<<<< HEAD
-    climb_phases: List[FlightSequence] = BaseDataClass.no_default
-
-    #: The cruise phase.
-    cruise_segment: CruiseSegment = BaseDataClass.no_default
-
-    #: Any number of flight phases that will occur after cruise.
-    descent_phases: List[FlightSequence] = BaseDataClass.no_default
-=======
     climb_phases: List[FlightSequence] = MANDATORY_FIELD
 
     #: The cruise phase.
@@ -57,7 +47,6 @@
 
     #: Any number of flight phases that will occur after cruise.
     descent_phases: List[FlightSequence] = MANDATORY_FIELD
->>>>>>> 3728ad4d
 
     def __post_init__(self):
         super().__post_init__()
@@ -111,11 +100,7 @@
     """
 
     #: Target ground distance for whole route
-<<<<<<< HEAD
-    flight_distance: float = BaseDataClass.no_default
-=======
     flight_distance: float = MANDATORY_FIELD
->>>>>>> 3728ad4d
 
     #: Accuracy on actual total ground distance for the solver. In meters
     distance_accuracy: float = 0.5e3
