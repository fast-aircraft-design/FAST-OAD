"""Tests module for routes.py"""
#  This file is part of FAST-OAD : A framework for rapid Overall Aircraft Design
#  Copyright (C) 2022 ONERA & ISAE-SUPAERO
#  FAST is free software: you can redistribute it and/or modify
#  it under the terms of the GNU General Public License as published by
#  the Free Software Foundation, either version 3 of the License, or
#  (at your option) any later version.
#  This program is distributed in the hope that it will be useful,
#  but WITHOUT ANY WARRANTY; without even the implied warranty of
#  MERCHANTABILITY or FITNESS FOR A PARTICULAR PURPOSE.  See the
#  GNU General Public License for more details.
#  You should have received a copy of the GNU General Public License
#  along with this program.  If not, see <https://www.gnu.org/licenses/>.

import os.path as pth
from os import mkdir
from shutil import rmtree

import pytest
from numpy.testing import assert_allclose
from scipy.constants import foot, knot

from fastoad.constants import EngineSetting, FlightPhase
from fastoad.model_base import FlightPoint
from .conftest import ClimbPhase, DescentPhase, InitialClimbPhase
from ..routes import RangedRoute
from ..segments.cruise import CruiseSegment

DATA_FOLDER_PATH = pth.join(pth.dirname(__file__), "data")
RESULTS_FOLDER_PATH = pth.join(pth.dirname(__file__), "results")


@pytest.fixture(scope="module")
def cleanup():
    rmtree(RESULTS_FOLDER_PATH, ignore_errors=True)
    mkdir(RESULTS_FOLDER_PATH)


<<<<<<< HEAD
def print_dataframe(df, max_rows=20):
    """Utility for correctly printing results"""
    # Not used if all goes all well. Please keep it for future test setting/debugging.
    with pd.option_context(
        "display.max_rows", max_rows, "display.max_columns", None, "display.width", None
    ):
        print()
        print(df)


@pytest.fixture
def high_speed_polar() -> Polar:
    """Returns a dummy polar where max L/D ratio is about 16., around CL=0.5"""
    cl = np.arange(0.0, 1.5, 0.01)
    cd = 0.6e-1 * cl ** 2 + 0.016
    return Polar((cl, cd))


@pytest.fixture
def low_speed_polar() -> Polar:
    """Returns a dummy polar where max L/D ratio is around CL=0.5"""
    cl = np.arange(0.0, 2.0, 0.01)
    cd = 0.6e-1 * cl ** 2 + 0.03
    return Polar((cl, cd))


def plot_flight(flight_points, fig_filename):
    from matplotlib import pyplot as plt
    from matplotlib.ticker import MultipleLocator

    plt.figure(figsize=(12, 12))
    ax1 = plt.subplot(2, 1, 1)
    plt.plot(flight_points.ground_distance / 1000.0, flight_points.altitude / foot, "o-")
    plt.xlabel("distance [km]")
    plt.ylabel("altitude [ft]")
    ax1.xaxis.set_minor_locator(MultipleLocator(50))
    ax1.yaxis.set_minor_locator(MultipleLocator(500))
    plt.grid(which="major", color="k")
    plt.grid(which="minor")

    ax2 = plt.subplot(2, 1, 2)
    lines = []
    lines += plt.plot(
        flight_points.ground_distance / 1000.0, flight_points.true_airspeed, "b-", label="TAS [m/s]"
    )
    lines += plt.plot(
        flight_points.ground_distance / 1000.0,
        flight_points.equivalent_airspeed / knot,
        "g--",
        label="EAS [kt]",
    )
    plt.xlabel("distance [km]")
    plt.ylabel("speed")
    ax2.xaxis.set_minor_locator(MultipleLocator(50))
    ax2.yaxis.set_minor_locator(MultipleLocator(5))
    plt.grid(which="major", color="k")
    plt.grid(which="minor")

    plt.twinx(ax2)
    lines += plt.plot(
        flight_points.ground_distance / 1000.0, flight_points.mach, "r.-", label="Mach"
    )
    plt.ylabel("Mach")

    labels = [l.get_label() for l in lines]
    plt.legend(lines, labels, loc=0)

    plt.savefig(pth.join(RESULTS_FOLDER_PATH, fig_filename))
    plt.close()


def test_ranged_route(low_speed_polar, high_speed_polar, cleanup):

    engine = DummyEngine(1e5, 2.0e-5)
    propulsion = FuelEngineSet(engine, 2)
=======
def test_ranged_route(low_speed_polar, high_speed_polar, propulsion, cleanup):
>>>>>>> 8dfa9664

    total_distance = 2.0e6

    kwargs = dict(propulsion=propulsion, reference_area=120.0)
    initial_climb = InitialClimbPhase(
        **kwargs, polar=low_speed_polar, thrust_rate=1.0, name="initial_climb", time_step=0.2
    )
    climb = ClimbPhase(
        **kwargs,
        polar=high_speed_polar,
        thrust_rate=0.8,
        target_altitude="mach",
        maximum_mach=0.78,
        name="climb",
        time_step=5.0,
    )
    cruise = CruiseSegment(
        **kwargs,
        target=FlightPoint(ground_distance=0.0),
        polar=high_speed_polar,
        engine_setting=EngineSetting.CRUISE,
        name=FlightPhase.CRUISE.value,
    )
    descent = DescentPhase(
        **kwargs,
        polar=high_speed_polar,
        thrust_rate=0.05,
        target_altitude=1500.0 * foot,
        name=FlightPhase.DESCENT.value,
        time_step=5.0,
    )

    flight_calculator = RangedRoute(
        climb_phases=[initial_climb, climb],
        cruise_segment=cruise,
        descent_phases=[descent],
        flight_distance=total_distance,
    )
    assert flight_calculator.cruise_speed == ("mach", 0.78)

    start = FlightPoint(
        true_airspeed=150.0 * knot, altitude=100.0 * foot, mass=70000.0, ground_distance=100000.0
    )
    flight_points = flight_calculator.compute_from(start)

    # plot_flight(flight_points, "test_ranged_flight.png", RESULTS_FOLDER_PATH)

    assert_allclose(
        flight_points.iloc[-1].ground_distance,
        total_distance + start.ground_distance,
        atol=flight_calculator.distance_accuracy,
    )<|MERGE_RESOLUTION|>--- conflicted
+++ resolved
@@ -36,85 +36,7 @@
     mkdir(RESULTS_FOLDER_PATH)
 
 
-<<<<<<< HEAD
-def print_dataframe(df, max_rows=20):
-    """Utility for correctly printing results"""
-    # Not used if all goes all well. Please keep it for future test setting/debugging.
-    with pd.option_context(
-        "display.max_rows", max_rows, "display.max_columns", None, "display.width", None
-    ):
-        print()
-        print(df)
-
-
-@pytest.fixture
-def high_speed_polar() -> Polar:
-    """Returns a dummy polar where max L/D ratio is about 16., around CL=0.5"""
-    cl = np.arange(0.0, 1.5, 0.01)
-    cd = 0.6e-1 * cl ** 2 + 0.016
-    return Polar((cl, cd))
-
-
-@pytest.fixture
-def low_speed_polar() -> Polar:
-    """Returns a dummy polar where max L/D ratio is around CL=0.5"""
-    cl = np.arange(0.0, 2.0, 0.01)
-    cd = 0.6e-1 * cl ** 2 + 0.03
-    return Polar((cl, cd))
-
-
-def plot_flight(flight_points, fig_filename):
-    from matplotlib import pyplot as plt
-    from matplotlib.ticker import MultipleLocator
-
-    plt.figure(figsize=(12, 12))
-    ax1 = plt.subplot(2, 1, 1)
-    plt.plot(flight_points.ground_distance / 1000.0, flight_points.altitude / foot, "o-")
-    plt.xlabel("distance [km]")
-    plt.ylabel("altitude [ft]")
-    ax1.xaxis.set_minor_locator(MultipleLocator(50))
-    ax1.yaxis.set_minor_locator(MultipleLocator(500))
-    plt.grid(which="major", color="k")
-    plt.grid(which="minor")
-
-    ax2 = plt.subplot(2, 1, 2)
-    lines = []
-    lines += plt.plot(
-        flight_points.ground_distance / 1000.0, flight_points.true_airspeed, "b-", label="TAS [m/s]"
-    )
-    lines += plt.plot(
-        flight_points.ground_distance / 1000.0,
-        flight_points.equivalent_airspeed / knot,
-        "g--",
-        label="EAS [kt]",
-    )
-    plt.xlabel("distance [km]")
-    plt.ylabel("speed")
-    ax2.xaxis.set_minor_locator(MultipleLocator(50))
-    ax2.yaxis.set_minor_locator(MultipleLocator(5))
-    plt.grid(which="major", color="k")
-    plt.grid(which="minor")
-
-    plt.twinx(ax2)
-    lines += plt.plot(
-        flight_points.ground_distance / 1000.0, flight_points.mach, "r.-", label="Mach"
-    )
-    plt.ylabel("Mach")
-
-    labels = [l.get_label() for l in lines]
-    plt.legend(lines, labels, loc=0)
-
-    plt.savefig(pth.join(RESULTS_FOLDER_PATH, fig_filename))
-    plt.close()
-
-
-def test_ranged_route(low_speed_polar, high_speed_polar, cleanup):
-
-    engine = DummyEngine(1e5, 2.0e-5)
-    propulsion = FuelEngineSet(engine, 2)
-=======
 def test_ranged_route(low_speed_polar, high_speed_polar, propulsion, cleanup):
->>>>>>> 8dfa9664
 
     total_distance = 2.0e6
 
