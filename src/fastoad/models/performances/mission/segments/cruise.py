"""Classes for simulating cruise segments."""
#  This file is part of FAST-OAD : A framework for rapid Overall Aircraft Design
#  Copyright (C) 2022 ONERA & ISAE-SUPAERO
#  FAST is free software: you can redistribute it and/or modify
#  it under the terms of the GNU General Public License as published by
#  the Free Software Foundation, either version 3 of the License, or
#  (at your option) any later version.
#  This program is distributed in the hope that it will be useful,
#  but WITHOUT ANY WARRANTY; without even the implied warranty of
#  MERCHANTABILITY or FITNESS FOR A PARTICULAR PURPOSE.  See the
#  GNU General Public License for more details.
#  You should have received a copy of the GNU General Public License
#  along with this program.  If not, see <https://www.gnu.org/licenses/>.

from copy import deepcopy
from dataclasses import dataclass
from typing import List

import numpy as np
import pandas as pd
from scipy.constants import foot, g

from fastoad.model_base import FlightPoint
from .altitude_change import AltitudeChangeSegment
from .base import AbstractRegulatedThrustSegment, AbstractTimeStepFlightSegment
from ..util import get_closest_flight_level


@dataclass
class CruiseSegment(AbstractRegulatedThrustSegment):
    """
    Class for computing cruise flight segment at constant altitude and speed.

    Mach is considered constant, equal to Mach at starting point.
    Altitude is constant.
    Target is a specified ground_distance. The target definition indicates
    the ground_distance to be covered during the segment, independently of
    the initial value.
    """

    def __post_init__(self):
        super().__post_init__()
        # Constant speed at constant altitude is necessarily constant Mach, but
        # subclasses can be at variable altitude, so Mach is considered constant
        # if no other constant speed parameter is set to "constant".
<<<<<<< HEAD
        if (
            self.target.true_airspeed != FlightSegment.CONSTANT_VALUE
            and self.target.equivalent_airspeed != FlightSegment.CONSTANT_VALUE
        ):
            self.target.mach = FlightSegment.CONSTANT_VALUE

    def get_distance_to_target(self, flight_points: List[FlightPoint]) -> float:
=======
        if AbstractTimeStepFlightSegment.CONSTANT_VALUE not in [
            self.target.true_airspeed,
            self.target.equivalent_airspeed,
        ]:
            self.target.mach = AbstractTimeStepFlightSegment.CONSTANT_VALUE

    def get_distance_to_target(
        self, flight_points: List[FlightPoint], target: FlightPoint
    ) -> float:
>>>>>>> 3728ad4d
        current = flight_points[-1]
        return target.ground_distance - current.ground_distance


@dataclass
class OptimalCruiseSegment(CruiseSegment, mission_file_keyword="optimal_cruise"):
    """
    Class for computing cruise flight segment at maximum lift/drag ratio.

    Altitude is set **at every point** to get the optimum CL according to current mass.
    Target is a specified ground_distance. The target definition indicates
    the ground_distance to be covered during the segment, independently of
    the initial value.
    Target should also specify a speed parameter set to "constant", among `mach`,
    `true_airspeed` and `equivalent_airspeed`. If not, Mach will be assumed constant.
    """

    def compute_from_start_to_target(self, start: FlightPoint, target: FlightPoint) -> pd.DataFrame:
        start.altitude = self._get_optimal_altitude(start.mass, start.mach)
        self.complete_flight_point(start)
        return super().compute_from_start_to_target(start, target)

    def _compute_next_altitude(self, next_point: FlightPoint, previous_point: FlightPoint):
        next_point.altitude = self._get_optimal_altitude(
            next_point.mass, previous_point.mach, altitude_guess=previous_point.altitude
        )


@dataclass
class ClimbAndCruiseSegment(CruiseSegment, mission_file_keyword="cruise"):
    """
    Class for computing cruise flight segment at constant altitude.

    Target is a specified ground_distance. The target definition indicates
    the ground_distance to be covered during the segment, independently of
    the initial value.
    Target should also specify a speed parameter set to "constant", among `mach`,
    `true_airspeed` and `equivalent_airspeed`. If not, Mach will be assumed constant.

    Target altitude can also be set to
    :attr:`~.altitude_change.AltitudeChangeSegment.OPTIMAL_FLIGHT_LEVEL`. In that case, the cruise
    will be preceded by a climb segment and :attr:`climb_segment` must be set at instantiation.

    (Target ground distance will be achieved by the sum of ground distances
    covered during climb and cruise)

    In this case, climb will be done up to the IFR Flight Level (as multiple of 100 feet) that
    ensures minimum mass decrease, while being at most equal to :attr:`maximum_flight_level`.
    """

    #: The AltitudeChangeSegment that can be used if a preliminary climb is needed (its target
    #: will be ignored).
    climb_segment: AltitudeChangeSegment = None

    #: The maximum allowed flight level (i.e. multiple of 100 feet).
    maximum_flight_level: float = 500.0

    def compute_from_start_to_target(self, start: FlightPoint, target: FlightPoint) -> pd.DataFrame:
        climb_segment = deepcopy(self.climb_segment)
<<<<<<< HEAD
        self.target = self.target.make_absolute(start)
        climb_segment.target = self.target

        cruise_segment = CruiseSegment(
            target=deepcopy(self.target),  # deepcopy needed because altitude will be modified.
=======
        climb_segment.target = target

        cruise_segment = CruiseSegment(
            target=deepcopy(target),  # deepcopy needed because altitude will be modified.
>>>>>>> 3728ad4d
            propulsion=self.propulsion,
            reference_area=self.reference_area,
            polar=self.polar,
            name=self.name,
            engine_setting=self.engine_setting,
        )

        if (
            self.target.altitude == AltitudeChangeSegment.OPTIMAL_FLIGHT_LEVEL
            and climb_segment is not None
        ):
            cruise_segment.target.altitude = None

            # Go to the next flight level, or keep altitude if already at a flight level
            cruise_altitude = get_closest_flight_level(start.altitude - 1.0e-3)
            results = self._climb_to_altitude_and_cruise(
                start, cruise_altitude, climb_segment, cruise_segment
            )
            mass_loss = start.mass - results.mass.iloc[-1]

            go_to_next_level = True

            while go_to_next_level:
                old_mass_loss = mass_loss
                cruise_altitude = get_closest_flight_level(cruise_altitude + 1.0e-3)
                if cruise_altitude > self.maximum_flight_level * 100.0 * foot:
                    break

                new_results = self._climb_to_altitude_and_cruise(
                    start, cruise_altitude, climb_segment, cruise_segment
                )
                mass_loss = start.mass - new_results.mass.iloc[-1]

                go_to_next_level = mass_loss < old_mass_loss
                if go_to_next_level:
                    results = new_results

        elif target.altitude is not None:
            results = self._climb_to_altitude_and_cruise(
                start, target.altitude, climb_segment, cruise_segment
            )
        else:
            results = super().compute_from_start_to_target(start, target)

        return results

    @staticmethod
    def _climb_to_altitude_and_cruise(
        start: FlightPoint,
        cruise_altitude: float,
        climb_segment: AltitudeChangeSegment,
        cruise_segment: CruiseSegment,
    ):
        """
        Climbs up to cruise_altitude and cruise, while ensuring final ground_distance is
        equal to self.target.ground_distance.

        :param start:
        :param cruise_altitude:
        :param climb_segment:
        :param cruise_segment:
        :return:
        """
        climb_segment.target = FlightPoint(
            altitude=cruise_altitude,
            mach=cruise_segment.target.mach,
            true_airspeed=cruise_segment.target.true_airspeed,
            equivalent_airspeed=cruise_segment.target.equivalent_airspeed,
        )
        climb_points = climb_segment.compute_from(start)

        cruise_start = FlightPoint.create(climb_points.iloc[-1])
        cruise_points = cruise_segment.compute_from(cruise_start)

        return pd.concat([climb_points, cruise_points]).reset_index(drop=True)


@dataclass
class BreguetCruiseSegment(
    CruiseSegment,
    mission_file_keyword="breguet",
    attribute_units=dict(climb_and_descent_distance="m"),
):
    """
    Class for computing cruise flight segment at constant altitude using Breguet-Leduc formula.

    As formula relies on SFC, the :attr:`propulsion` model must be able to fill FlightPoint.sfc
    when FlightPoint.thrust is provided.
    """

    #: if True, max lift/drag ratio will be used instead of the one computed with polar using
    #: CL deduced from mass and altitude.
    #: In this case, reference_area parameter will be unused
    use_max_lift_drag_ratio: bool = False

    #: The reference area, in m**2. Used only if use_max_lift_drag_ratio is False.
    reference_area: float = 1.0

    def compute_from_start_to_target(self, start: FlightPoint, target: FlightPoint) -> pd.DataFrame:
        cruise_mass_ratio = self._compute_cruise_mass_ratio(
            start, target.ground_distance - start.ground_distance
        )

        end = deepcopy(start)
        end.mass = start.mass * cruise_mass_ratio
        end.ground_distance = target.ground_distance
        end.time = start.time + (end.ground_distance - start.ground_distance) / end.true_airspeed
        end.name = self.name
        self.complete_flight_point(end)

        return pd.DataFrame([start, end])

    def _compute_cruise_mass_ratio(self, start: FlightPoint, cruise_distance):
        """
        Computes mass ratio between end and start of cruise

        :param start: the initial flight point, defined for `CL`, `CD`, `mass` and`true_airspeed`
        :param cruise_distance: cruise distance in meters
        :return: (mass at end of cruise) / (mass at start of cruise)
        """

        if self.use_max_lift_drag_ratio:
            lift_drag_ratio = self.polar.optimal_cl / self.polar.cd(self.polar.optimal_cl)
        else:
            lift_drag_ratio = start.CL / start.CD
        start.thrust = start.mass / lift_drag_ratio * g
        self.propulsion.compute_flight_points(start)

        range_factor = start.true_airspeed * lift_drag_ratio / g / start.sfc
        return 1.0 / np.exp(cruise_distance / range_factor)<|MERGE_RESOLUTION|>--- conflicted
+++ resolved
@@ -43,15 +43,6 @@
         # Constant speed at constant altitude is necessarily constant Mach, but
         # subclasses can be at variable altitude, so Mach is considered constant
         # if no other constant speed parameter is set to "constant".
-<<<<<<< HEAD
-        if (
-            self.target.true_airspeed != FlightSegment.CONSTANT_VALUE
-            and self.target.equivalent_airspeed != FlightSegment.CONSTANT_VALUE
-        ):
-            self.target.mach = FlightSegment.CONSTANT_VALUE
-
-    def get_distance_to_target(self, flight_points: List[FlightPoint]) -> float:
-=======
         if AbstractTimeStepFlightSegment.CONSTANT_VALUE not in [
             self.target.true_airspeed,
             self.target.equivalent_airspeed,
@@ -61,7 +52,6 @@
     def get_distance_to_target(
         self, flight_points: List[FlightPoint], target: FlightPoint
     ) -> float:
->>>>>>> 3728ad4d
         current = flight_points[-1]
         return target.ground_distance - current.ground_distance
 
@@ -121,18 +111,10 @@
 
     def compute_from_start_to_target(self, start: FlightPoint, target: FlightPoint) -> pd.DataFrame:
         climb_segment = deepcopy(self.climb_segment)
-<<<<<<< HEAD
-        self.target = self.target.make_absolute(start)
-        climb_segment.target = self.target
-
-        cruise_segment = CruiseSegment(
-            target=deepcopy(self.target),  # deepcopy needed because altitude will be modified.
-=======
         climb_segment.target = target
 
         cruise_segment = CruiseSegment(
             target=deepcopy(target),  # deepcopy needed because altitude will be modified.
->>>>>>> 3728ad4d
             propulsion=self.propulsion,
             reference_area=self.reference_area,
             polar=self.polar,
