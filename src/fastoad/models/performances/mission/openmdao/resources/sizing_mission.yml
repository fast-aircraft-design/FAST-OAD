--- conflicted
+++ resolved
@@ -1,7 +1,4 @@
 phases:
-<<<<<<< HEAD
-  taxi_out:
-=======
   start:
     parts:
       - segment: start
@@ -19,7 +16,6 @@
       value: settings:mission~
       default: 60
       unit: s
->>>>>>> 3728ad4d
     parts:
       - segment: taxi
         thrust_rate: ~
@@ -28,10 +24,6 @@
           default: 0.
         target:
           time: ~duration
-<<<<<<< HEAD
-          mass: data:mission:sizing:TOW
-=======
->>>>>>> 3728ad4d
   takeoff:
     parts:
       - segment: transition
@@ -43,12 +35,9 @@
           delta_mass: -~fuel
           time: ~duration
           true_airspeed: ~V2
-<<<<<<< HEAD
-=======
       - segment: mass_input
         target:
           mass: data:mission:sizing:TOW
->>>>>>> 3728ad4d
 
   initial_climb:
     engine_setting: takeoff
@@ -56,14 +45,10 @@
     thrust_rate:
       value: data:mission:sizing:initial_climb:thrust_rate
       default: 1.0
-<<<<<<< HEAD
-    time_step: 0.2
-=======
     time_step:
       value: settings:mission~
       default: 0.2
       unit: s
->>>>>>> 3728ad4d
     parts:
       - segment: altitude_change
         target:
@@ -90,14 +75,10 @@
     thrust_rate:
       value: data:mission:sizing:climb:thrust_rate
       default: 0.93
-<<<<<<< HEAD
-    time_step: 5.0
-=======
     time_step:
       value: settings:mission~
       default: 5.0
       unit: s
->>>>>>> 3728ad4d
     parts:
       - segment: altitude_change
         target:
@@ -244,10 +225,7 @@
       unit: degK
       default: 0.0
     parts:
-<<<<<<< HEAD
-=======
       - phase: start
->>>>>>> 3728ad4d
       - phase: taxi_out
       - phase: takeoff
       - route: main_route
