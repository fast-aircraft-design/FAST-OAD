--- conflicted
+++ resolved
@@ -1,6 +1,4 @@
 phases:
-<<<<<<< HEAD
-=======
   start:
     parts:
       - segment: start
@@ -13,7 +11,6 @@
             value: ~
             unit: m/s
             default: 0.0
->>>>>>> 3728ad4d
   taxi_out:
     parts:
       - segment: taxi
@@ -24,11 +21,8 @@
           default: 0.
         target:
           time: data:mission:operational:taxi_out:duration
-<<<<<<< HEAD
-=======
       - segment: mass_input
         target:
->>>>>>> 3728ad4d
           mass: data:mission:operational:TOW
   takeoff:
     parts:
@@ -141,10 +135,7 @@
       - route: main_route
   operational:
     parts:
-<<<<<<< HEAD
-=======
       - phase: start
->>>>>>> 3728ad4d
       - phase: taxi_out
       - phase: takeoff
       - route: main_route
