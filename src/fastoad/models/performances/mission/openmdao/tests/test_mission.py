--- conflicted
+++ resolved
@@ -166,11 +166,7 @@
         ),
         ivc,
     )
-<<<<<<< HEAD
-    # plot_flight(problem.model.component.flight_points, "test_mission.png")
-=======
     # plot_flight(problem.model.component.flight_points, "test_mission_component_breguet.png")
->>>>>>> 3728ad4d
     assert_allclose(problem["data:mission:operational:needed_block_fuel"], 6256.0, atol=1.0)
 
     assert_allclose(problem["data:mission:operational:taxi_out:fuel"], 100.0, atol=1.0)
@@ -227,13 +223,10 @@
         ),
         ivc,
     )
-<<<<<<< HEAD
-=======
     assert_allclose(
         problem["data:mission:operational:consumed_fuel_before_input_weight"], 100.4, atol=0.1
     )
     assert_allclose(problem["data:mission:operational:ZFW"], 55000.0, atol=1.0)
->>>>>>> 3728ad4d
     assert_allclose(problem["data:mission:operational:needed_block_fuel"], 6581.0, atol=1.0)
     assert_allclose(problem["data:mission:operational:block_fuel"], 15100.0, atol=1.0)
 
@@ -253,13 +246,9 @@
         ),
         ivc,
     )
-<<<<<<< HEAD
-    assert_allclose(problem["data:mission:operational:needed_block_fuel"], 6245.0, atol=1.0)
-=======
     assert_allclose(problem["data:mission:operational:consumed_fuel_before_input_weight"], 0.0)
     assert_allclose(problem["data:mission:operational:needed_block_fuel"], 6245.0, atol=1.0)
     assert_allclose(problem["data:mission:operational:ZFW"], 55000.0, atol=1.0)
->>>>>>> 3728ad4d
     assert_allclose(problem["data:mission:operational:block_fuel"], 15000.0, atol=1.0)
 
 
@@ -297,12 +286,7 @@
     )
     assert_allclose(
         problem["data:mission:operational:needed_block_fuel"],
-<<<<<<< HEAD
-        problem["data:mission:operational:needed_onboard_fuel_at_takeoff"]
-        + problem["data:mission:operational:taxi_out:fuel"],
-=======
         problem["data:mission:operational:block_fuel"],
->>>>>>> 3728ad4d
         atol=1.0,
     )
 
@@ -343,17 +327,7 @@
     assert_allclose(problem["data:mission:operational:consumed_fuel_before_input_weight"], 0.0)
     assert_allclose(
         problem["data:mission:operational:needed_block_fuel"],
-<<<<<<< HEAD
-        problem["data:mission:operational:needed_onboard_fuel_at_takeoff"],
-        atol=1.0,
-    )
-    assert_allclose(problem["data:mission:operational:needed_block_fuel"], 5525.0, atol=1.0)
-    assert_allclose(
-        problem["data:mission:operational:needed_onboard_fuel_at_takeoff"], 5525.0, atol=1.0
-    )
-=======
         problem["data:mission:operational:block_fuel"],
         atol=1.0,
     )
-    assert_allclose(problem["data:mission:operational:needed_block_fuel"], 5525.0, atol=1.0)
->>>>>>> 3728ad4d
+    assert_allclose(problem["data:mission:operational:needed_block_fuel"], 5525.0, atol=1.0)