"""
Schema for mission definition files.
"""
#  This file is part of FAST-OAD : A framework for rapid Overall Aircraft Design
#  Copyright (C) 2022 ONERA & ISAE-SUPAERO
#  FAST is free software: you can redistribute it and/or modify
#  it under the terms of the GNU General Public License as published by
#  the Free Software Foundation, either version 3 of the License, or
#  (at your option) any later version.
#  This program is distributed in the hope that it will be useful,
#  but WITHOUT ANY WARRANTY; without even the implied warranty of
#  MERCHANTABILITY or FITNESS FOR A PARTICULAR PURPOSE.  See the
#  GNU General Public License for more details.
#  You should have received a copy of the GNU General Public License
#  along with this program.  If not, see <https://www.gnu.org/licenses/>.

import json
from collections import OrderedDict
from importlib.resources import open_text
from os import PathLike
from typing import Union

import numpy as np
from ensure import Ensure
from jsonschema import validate
from ruamel.yaml import YAML

from . import resources
from ..polar import Polar


JSON_SCHEMA_NAME = "mission_schema.json"

# Tags
SEGMENT_TAG = "segment"
ROUTE_TAG = "route"
PHASE_TAG = "phase"
RESERVE_TAG = "reserve"
PARTS_TAG = "parts"
CLIMB_PARTS_TAG = "climb_parts"
CRUISE_PART_TAG = "cruise_part"
DESCENT_PARTS_TAG = "descent_parts"
MISSION_DEFINITION_TAG = "missions"
ROUTE_DEFINITIONS_TAG = "routes"
PHASE_DEFINITIONS_TAG = "phases"
POLAR_TAG = "polar"
GROUND_EFFECT_TAG = "ground_effect"


class MissionDefinition(OrderedDict):
    def __init__(self, file_path: Union[str, PathLike] = None):
        """
        Class for reading a mission definition from a YAML file.

        Path of YAML file should be provided at instantiation, or in
        :meth:`load`.

        :param file_path: path of YAML file to read.
        """
        super().__init__()
        if file_path:
            self.load(file_path)

    def load(self, file_path: Union[str, PathLike]):
        """
        Loads a mission definition from provided file path.

        Any existing definition will be overwritten.

        :param file_path: path of YAML file to read.
        """
        self.clear()
        yaml = YAML(typ="safe", pure=True)

        with open(file_path) as yaml_file:
            data = yaml.load(yaml_file)

        with open_text(resources, JSON_SCHEMA_NAME) as json_file:
            json_schema = json.loads(json_file.read())
        validate(data, json_schema)

        self._validate(data)
        self.update(data)

    @classmethod
    def _validate(cls, content: dict):
        """
        Does a second pass validation of file content.

        Also applies thess features:
            * None values are set back to "~".
            *       - polar: foo:bar
                is translated to:
                    - polar:
                        CL: foo:bar:CL
                        CD: foo:bar:CD

        Errors are raised if file content is incorrect.

        :param content:
        """
        phase_names = set(content[PHASE_DEFINITIONS_TAG].keys())

        for route_definition in content[ROUTE_DEFINITIONS_TAG].values():
            for part in list(route_definition[CLIMB_PARTS_TAG]) + list(
                route_definition[DESCENT_PARTS_TAG]
            ):
                Ensure(part[PHASE_TAG]).is_in(phase_names)

        for mission_definition in content[MISSION_DEFINITION_TAG].values():
            reserve_count = 0
            for part in mission_definition[PARTS_TAG]:
                part_type, value = tuple(*part.items())
                if part_type == PHASE_TAG:
                    Ensure(value).is_in(content[PHASE_DEFINITIONS_TAG].keys())
                elif part_type == ROUTE_TAG:
                    Ensure(value).is_in(content[ROUTE_DEFINITIONS_TAG].keys())
                elif part_type == RESERVE_TAG:
                    reserve_count += 1
                    Ensure(value["ref"]).is_in(content[ROUTE_DEFINITIONS_TAG].keys())
            Ensure(reserve_count).is_less_than_or_equal_to(1)
            if reserve_count == 1:
                # reserve definition should be the last part
                Ensure(part_type).equals(RESERVE_TAG)

        cls._convert_none_values(content)

<<<<<<< HEAD
    @staticmethod
    def _process_polar_definition(struct: dict):
=======
    @classmethod
    def _convert_none_values(cls, struct: Union[dict, list]):
>>>>>>> 3728ad4d
        """
        Recursively transforms any None value in struct to "~"
        """
<<<<<<< HEAD
        if POLAR_TAG in struct:
            polar_def = struct[POLAR_TAG]
            if isinstance(polar_def, str) and ":" in polar_def:
                struct[POLAR_TAG] = OrderedDict({"CL": polar_def + ":CL", "CD": polar_def + ":CD"})

            # If ground_effect tag, call the variables needed for the ground effect model declared
            if isinstance(polar_def, dict):
                keys = list(polar_def.keys())
                if GROUND_EFFECT_TAG in keys:
                    gnd_effect = polar_def[GROUND_EFFECT_TAG]
                    polar = Polar()
                    for value, name in polar.get_gnd_effect_model(gnd_effect).items():
                        struct[POLAR_TAG][value] = name



    @classmethod
    def _convert_none_values(cls, struct: Union[dict, list]):
        """
        Recursively transforms any None value in struct to "~"
        """
=======
>>>>>>> 3728ad4d
        if isinstance(struct, dict):
            for key, value in struct.items():
                if value is None:
                    struct[key] = "~"
                else:
                    cls._convert_none_values(value)
        elif isinstance(struct, list):
            for item in struct:
                cls._convert_none_values(item)<|MERGE_RESOLUTION|>--- conflicted
+++ resolved
@@ -20,14 +20,11 @@
 from os import PathLike
 from typing import Union
 
-import numpy as np
 from ensure import Ensure
 from jsonschema import validate
 from ruamel.yaml import YAML
 
 from . import resources
-from ..polar import Polar
-
 
 JSON_SCHEMA_NAME = "mission_schema.json"
 
@@ -44,7 +41,6 @@
 ROUTE_DEFINITIONS_TAG = "routes"
 PHASE_DEFINITIONS_TAG = "phases"
 POLAR_TAG = "polar"
-GROUND_EFFECT_TAG = "ground_effect"
 
 
 class MissionDefinition(OrderedDict):
@@ -125,40 +121,11 @@
 
         cls._convert_none_values(content)
 
-<<<<<<< HEAD
-    @staticmethod
-    def _process_polar_definition(struct: dict):
-=======
-    @classmethod
-    def _convert_none_values(cls, struct: Union[dict, list]):
->>>>>>> 3728ad4d
-        """
-        Recursively transforms any None value in struct to "~"
-        """
-<<<<<<< HEAD
-        if POLAR_TAG in struct:
-            polar_def = struct[POLAR_TAG]
-            if isinstance(polar_def, str) and ":" in polar_def:
-                struct[POLAR_TAG] = OrderedDict({"CL": polar_def + ":CL", "CD": polar_def + ":CD"})
-
-            # If ground_effect tag, call the variables needed for the ground effect model declared
-            if isinstance(polar_def, dict):
-                keys = list(polar_def.keys())
-                if GROUND_EFFECT_TAG in keys:
-                    gnd_effect = polar_def[GROUND_EFFECT_TAG]
-                    polar = Polar()
-                    for value, name in polar.get_gnd_effect_model(gnd_effect).items():
-                        struct[POLAR_TAG][value] = name
-
-
-
     @classmethod
     def _convert_none_values(cls, struct: Union[dict, list]):
         """
         Recursively transforms any None value in struct to "~"
         """
-=======
->>>>>>> 3728ad4d
         if isinstance(struct, dict):
             for key, value in struct.items():
                 if value is None:
