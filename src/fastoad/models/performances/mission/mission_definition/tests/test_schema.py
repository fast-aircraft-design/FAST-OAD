--- conflicted
+++ resolved
@@ -76,15 +76,12 @@
                                         ),
                                     ),
                                     (
-<<<<<<< HEAD
-=======
                                         "time_step",
                                         OrderedDict(
                                             [("value", "settings:mission:~"), ("unit", "s")]
                                         ),
                                     ),
                                     (
->>>>>>> 3728ad4d
                                         "parts",
                                         [
                                             OrderedDict(
@@ -119,7 +116,31 @@
                                                     ("segment", "speed_change"),
                                                     (
                                                         "polar",
-<<<<<<< HEAD
+                                                        "data:aerodynamics:aircraft:takeoff",
+                                                    ),
+                                                    (
+                                                        "target",
+                                                        OrderedDict(
+                                                            [
+                                                                (
+                                                                    "equivalent_airspeed",
+                                                                    OrderedDict(
+                                                                        [
+                                                                            ("value", 250),
+                                                                            ("unit", "kn"),
+                                                                        ]
+                                                                    ),
+                                                                )
+                                                            ]
+                                                        ),
+                                                    ),
+                                                ]
+                                            ),
+                                            OrderedDict(
+                                                [
+                                                    ("segment", "altitude_change"),
+                                                    (
+                                                        "polar",
                                                         OrderedDict(
                                                             [
                                                                 (
@@ -132,45 +153,6 @@
                                                                 ),
                                                             ]
                                                         ),
-=======
-                                                        "data:aerodynamics:aircraft:takeoff",
->>>>>>> 3728ad4d
-                                                    ),
-                                                    (
-                                                        "target",
-                                                        OrderedDict(
-                                                            [
-                                                                (
-                                                                    "equivalent_airspeed",
-                                                                    OrderedDict(
-                                                                        [
-                                                                            ("value", 250),
-                                                                            ("unit", "kn"),
-                                                                        ]
-                                                                    ),
-                                                                )
-                                                            ]
-                                                        ),
-                                                    ),
-                                                ]
-                                            ),
-                                            OrderedDict(
-                                                [
-                                                    ("segment", "altitude_change"),
-                                                    (
-                                                        "polar",
-                                                        OrderedDict(
-                                                            [
-                                                                (
-                                                                    "CL",
-                                                                    "data:aerodynamics:aircraft:takeoff:CL",
-                                                                ),
-                                                                (
-                                                                    "CD",
-                                                                    "data:aerodynamics:aircraft:takeoff:CD",
-                                                                ),
-                                                            ]
-                                                        ),
                                                     ),
                                                     (
                                                         "target",
@@ -208,21 +190,10 @@
                                     ("engine_setting", "climb"),
                                     (
                                         "polar",
-<<<<<<< HEAD
-                                        OrderedDict(
-                                            [
-                                                ("CL", "data:aerodynamics:aircraft:cruise:CL"),
-                                                ("CD", "data:aerodynamics:aircraft:cruise:CD"),
-                                            ]
-                                        ),
-                                    ),
-                                    ("thrust_rate", "data:propulsion:climb:thrust_rate"),
-=======
                                         "data:aerodynamics:aircraft:cruise",
                                     ),
                                     ("thrust_rate", "data:propulsion:climb:thrust_rate"),
                                     ("time_step", OrderedDict([("value", "~"), ("unit", "s")])),
->>>>>>> 3728ad4d
                                     (
                                         "parts",
                                         [
@@ -319,17 +290,6 @@
                                     ("engine_setting", "climb"),
                                     (
                                         "polar",
-<<<<<<< HEAD
-                                        OrderedDict(
-                                            [
-                                                ("CL", "data:aerodynamics:aircraft:cruise:CL"),
-                                                ("CD", "data:aerodynamics:aircraft:cruise:CD"),
-                                            ]
-                                        ),
-                                    ),
-                                    ("thrust_rate", 0.93),
-                                    ("time_step", OrderedDict([("value", 5.0), ("unit", "s")])),
-=======
                                         "data:aerodynamics:aircraft:cruise",
                                     ),
                                     ("thrust_rate", 0.93),
@@ -339,7 +299,6 @@
                                             [("value", "settings:mission~t_step"), ("unit", "s")]
                                         ),
                                     ),
->>>>>>> 3728ad4d
                                     (
                                         "parts",
                                         [
@@ -420,16 +379,7 @@
                                     ("engine_setting", OrderedDict([("value", "idle")])),
                                     (
                                         "polar",
-<<<<<<< HEAD
-                                        OrderedDict(
-                                            [
-                                                ("CL", "data:aerodynamics:aircraft:cruise:CL"),
-                                                ("CD", "data:aerodynamics:aircraft:cruise:CD"),
-                                            ]
-                                        ),
-=======
                                         "data:aerodynamics:aircraft:cruise",
->>>>>>> 3728ad4d
                                     ),
                                     ("thrust_rate", "data:propulsion:descent:thrust_rate"),
                                     (
@@ -523,11 +473,7 @@
                                                                         [("value", "constant")]
                                                                     ),
                                                                 ),
-<<<<<<< HEAD
-                                                                ("altitude", "~final_altitude"),
-=======
                                                                 ("altitude", "~:final_altitude"),
->>>>>>> 3728ad4d
                                                             ]
                                                         ),
                                                     ),
@@ -550,22 +496,7 @@
                                                     ("segment", "holding"),
                                                     (
                                                         "polar",
-<<<<<<< HEAD
-                                                        OrderedDict(
-                                                            [
-                                                                (
-                                                                    "CL",
-                                                                    "data:aerodynamics:aircraft:cruise:CL",
-                                                                ),
-                                                                (
-                                                                    "CD",
-                                                                    "data:aerodynamics:aircraft:cruise:CD",
-                                                                ),
-                                                            ]
-                                                        ),
-=======
                                                         "data:aerodynamics:aircraft:cruise",
->>>>>>> 3728ad4d
                                                     ),
                                                     (
                                                         "target",
@@ -592,9 +523,6 @@
                                                     ("true_airspeed", 0.0),
                                                     (
                                                         "target",
-<<<<<<< HEAD
-                                                        OrderedDict([("delta_time", "~duration")]),
-=======
                                                         OrderedDict(
                                                             [
                                                                 ("delta_time", "~:duration"),
@@ -609,7 +537,6 @@
                                                                 ),
                                                             ]
                                                         ),
->>>>>>> 3728ad4d
                                                     ),
                                                 ]
                                             )
@@ -669,22 +596,7 @@
                                                 ("engine_setting", "cruise"),
                                                 (
                                                     "polar",
-<<<<<<< HEAD
-                                                    OrderedDict(
-                                                        [
-                                                            (
-                                                                "CL",
-                                                                "data:aerodynamics:aircraft:cruise:CL",
-                                                            ),
-                                                            (
-                                                                "CD",
-                                                                "data:aerodynamics:aircraft:cruise:CD",
-                                                            ),
-                                                        ]
-                                                    ),
-=======
                                                     "data:aerodynamics:aircraft:cruise",
->>>>>>> 3728ad4d
                                                 ),
                                             ]
                                         ),
@@ -711,22 +623,7 @@
                                                 ("engine_setting", "cruise"),
                                                 (
                                                     "polar",
-<<<<<<< HEAD
-                                                    OrderedDict(
-                                                        [
-                                                            (
-                                                                "CL",
-                                                                "data:aerodynamics:aircraft:cruise:CL",
-                                                            ),
-                                                            (
-                                                                "CD",
-                                                                "data:aerodynamics:aircraft:cruise:CD",
-                                                            ),
-                                                        ]
-                                                    ),
-=======
                                                     "data:aerodynamics:aircraft:cruise",
->>>>>>> 3728ad4d
                                                 ),
                                             ]
                                         ),
