phases:
  initial_climb:
    engine_setting: takeoff
    polar:
      CL: [ 0.0, 0.5, 1.0 ]
      CD: [ 0., 0.03, 0.12 ]
    thrust_rate:
      value: data:propulsion:initial_climb:thrust_rate
      default: 1.0
<<<<<<< HEAD
=======
    time_step:
      value: settings:mission:~
      unit: s
>>>>>>> 3728ad4d
    parts:
      - segment: altitude_change
        target:
          altitude:
            value: 400.
            unit: ft
          equivalent_airspeed:
            value: constant
      - segment: speed_change
        polar: data:aerodynamics:aircraft:takeoff
        target:
          equivalent_airspeed:
            value: 250
            unit: kn
      - segment: altitude_change
        polar:
          CL: data:aerodynamics:aircraft:takeoff:CL
          CD: data:aerodynamics:aircraft:takeoff:CD
        target:
          altitude:
            value: 1500.
            unit: ft
          equivalent_airspeed:
            value: constant
  climb:
    engine_setting: climb
    polar: data:aerodynamics:aircraft:cruise
    thrust_rate: data:propulsion:climb:thrust_rate
    time_step:
      value:
      unit: s
    parts:
      - segment: altitude_change
        target:
          altitude:
            value: 10000.
            unit: ft
          equivalent_airspeed:
            value: constant
      - segment: speed_change
        target:
          equivalent_airspeed:
            value: 300.
            unit: kn
      - segment: altitude_change
        target:
          equivalent_airspeed: constant
          mach: data:TLAR:cruise_mach
      - segment: altitude_change
        target:
          mach: constant
          altitude:
            value: -20000.
  diversion_climb:
    engine_setting: climb
    polar: data:aerodynamics:aircraft:cruise
    thrust_rate: 0.93
    time_step:
      value: settings:mission~t_step
      unit: s
    parts:
      - segment: altitude_change
        target:
          altitude:
            value: 10000.
            unit: ft
          equivalent_airspeed: constant
      - segment: speed_change
        target:
          equivalent_airspeed:
            value: 300.
            unit: kn
      - segment: altitude_change
        target:
          altitude:
            value: 22000.
            unit: ft
          equivalent_airspeed: constant
  descent:
    engine_setting:
      value: idle
    polar: data:aerodynamics:aircraft:cruise
    thrust_rate: data:propulsion:descent:thrust_rate
    parts:
      - segment: altitude_change
        target:
          equivalent_airspeed:
            value: 300
            unit: kn
          mach:
            value: constant
      - segment: altitude_change
        target:
          altitude:
            value: 10000.
            unit: ft
          equivalent_airspeed:
            value: constant
      - segment: speed_change
        target:
          equivalent_airspeed:
            value: 250.
            unit: kn
      - segment: altitude_change
        target:
          equivalent_airspeed:
            value: constant
          altitude: ~:final_altitude
  holding:
    parts:
      - segment: holding
        polar: data:aerodynamics:aircraft:cruise
        target:
          delta_time: ~duration
  taxi_out:
    parts:
      - segment: taxi
        thrust_rate: ~
        true_airspeed: 0.
        target:
<<<<<<< HEAD
          delta_time: ~duration
=======
          delta_time: ~:duration
          mass:
            value: ~TOW
            unit: kg
>>>>>>> 3728ad4d
  taxi_in:
    thrust_rate: ~
    parts:
      - segment: taxi
        true_airspeed: 0.
        target:
          delta_time: ~duration

routes:
  main:
    range: ~
    distance_accuracy: 500
    climb_parts:
      - phase: initial_climb
      - phase: climb
    cruise_part:
      segment: optimal_cruise
      engine_setting: cruise
      polar: data:aerodynamics:aircraft:cruise
    descent_parts:
      - phase: descent

  diversion:
    range: ~
    distance_accuracy:
      value: 0.1
      unit: km
    climb_parts:
      - phase: diversion_climb
    cruise_part:
        segment: cruise
        engine_setting: cruise
        polar: data:aerodynamics:aircraft:cruise
    descent_parts:
      - phase: descent

missions:
  sizing:
    parts:
      - route: main
      - route: diversion
      - phase: holding
      - phase: taxi_in
      - reserve:
          ref: main
          multiplier: 0.03
  operational:
    parts:
      - phase: taxi_out
      - route: main
      - phase: taxi_in
      - reserve:
          ref: main
          multiplier: 0.02
<|MERGE_RESOLUTION|>--- conflicted
+++ resolved
@@ -7,12 +7,9 @@
     thrust_rate:
       value: data:propulsion:initial_climb:thrust_rate
       default: 1.0
-<<<<<<< HEAD
-=======
     time_step:
       value: settings:mission:~
       unit: s
->>>>>>> 3728ad4d
     parts:
       - segment: altitude_change
         target:
@@ -133,14 +130,10 @@
         thrust_rate: ~
         true_airspeed: 0.
         target:
-<<<<<<< HEAD
-          delta_time: ~duration
-=======
           delta_time: ~:duration
           mass:
             value: ~TOW
             unit: kg
->>>>>>> 3728ad4d
   taxi_in:
     thrust_rate: ~
     parts:
