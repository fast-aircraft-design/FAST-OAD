--- conflicted
+++ resolved
@@ -90,7 +90,6 @@
     CL: float = None  # pylint: disable=invalid-name
     #: Drag coefficient.
     CD: float = None  # pylint: disable=invalid-name
-    lift : float = None #: Aircraft lift in Newtons
     drag: float = None  #: Aircraft drag in Newtons.
     thrust: float = None  #: Thrust in Newtons.
     thrust_rate: float = None  #: Thrust rate (between 0. and 1.)
@@ -102,8 +101,6 @@
     sfc: float = None  #: Specific Fuel Consumption in kg/N/s.
     slope_angle: float = None  #: Slope angle in radians.
     acceleration: float = None  #: Acceleration value in m/s**2.
-    alpha: float = None #: angle of attack in rad
-    slop_angle_derivative: float = None #: slope angle derivative in rad/s
     name: str = None  #: Name of current phase.
 
     _units = dict(
@@ -128,45 +125,36 @@
         self._relative_parameters = {"ground_distance", "time"}
 
     def set_as_relative(self, field_names: Union[Sequence[str], str]):
-<<<<<<< HEAD
-=======
         """
         Makes that values for given field_names will be considered as relative when
         calling :meth:`make_absolute`.
 
         :param field_names:
         """
->>>>>>> 3728ad4d
         if isinstance(field_names, str):
             self._relative_parameters.add(field_names)
         else:
             self._relative_parameters |= set(field_names)
 
     def set_as_absolute(self, field_names: Union[Sequence[str], str]):
-<<<<<<< HEAD
-=======
         """
         Makes that values for given field_names will be considered as absolute when
         calling :meth:`make_absolute`.
 
         :param field_names:
         """
->>>>>>> 3728ad4d
         if isinstance(field_names, str):
             self._relative_parameters.remove(field_names)
         else:
             self._relative_parameters -= set(field_names)
 
     def is_relative(self, field_name) -> bool:
-<<<<<<< HEAD
-=======
         """
         Tells if given field is considered as relative or absolut
 
         :param field_name:
         :return: True if it is relative
         """
->>>>>>> 3728ad4d
         return field_name in self._relative_parameters
 
     def make_absolute(self, reference_point: "FlightPoint") -> "FlightPoint":
@@ -182,22 +170,15 @@
             target_value = getattr(new_point, field.name)
             if isinstance(target_value, Number) and new_point.is_relative(field.name):
                 setattr(new_point, field.name, reference_value + target_value)
-<<<<<<< HEAD
-                new_point._relative_parameters.remove(field.name)
-=======
                 new_point.set_as_absolute(field.name)
->>>>>>> 3728ad4d
         new_point.scalarize()
         return new_point
 
     @classmethod
     def get_field_names(cls):
-<<<<<<< HEAD
-=======
         """
         :return: names of all fields of the flight point.
         """
->>>>>>> 3728ad4d
         return [field.name for field in fields(cls) if not field.name.startswith("_")]
 
     @classmethod
