--- conflicted
+++ resolved
@@ -121,13 +121,9 @@
         """
         self.append(Variable(name, **kwargs))
 
-<<<<<<< HEAD
-    def update(self, other_var_list: list, *, add_variables: bool = True):
-=======
     def update(
-        self, other_var_list: list, add_variables: bool = True, merge_metadata: bool = False
+        self, other_var_list: list, *, add_variables: bool = True, merge_metadata: bool = False
     ):
->>>>>>> 45403df2
         """
         Uses variables in other_var_list to update the current VariableList instance.
 
