"""
Class for managing an OpenMDAO variable.
"""
#  This file is part of FAST-OAD : A framework for rapid Overall Aircraft Design
#  Copyright (C) 2024 ONERA & ISAE-SUPAERO
#  FAST is free software: you can redistribute it and/or modify
#  it under the terms of the GNU General Public License as published by
#  the Free Software Foundation, either version 3 of the License, or
#  (at your option) any later version.
#  This program is distributed in the hope that it will be useful,
#  but WITHOUT ANY WARRANTY; without even the implied warranty of
#  MERCHANTABILITY or FITNESS FOR A PARTICULAR PURPOSE.  See the
#  GNU General Public License for more details.
#  You should have received a copy of the GNU General Public License
#  along with this program.  If not, see <https://www.gnu.org/licenses/>.

from __future__ import annotations

import logging
from collections.abc import Hashable, Iterable, Mapping
from os import PathLike
from pathlib import Path
from typing import ClassVar

import numpy as np
import openmdao.api as om
from openmdao.utils.units import convert_units

from fastoad._utils.arrays import scalarize
from fastoad._utils.files import as_path
from fastoad._utils.resource_management.contents import PackageReader

_LOGGER = logging.getLogger(__name__)  # Logger for this module

DESCRIPTION_FILENAME = "variable_descriptions.txt"

# Metadata that will be ignored when checking variable equality and when adding variable
# to an OpenMDAO component
METADATA_TO_IGNORE = [
    "is_input",
    "tags",
    "size",
    "src_indices",
    "src_slice",
    "flat_src_indices",
    "distributed",
    "res_units",  # deprecated in IndepVarComp.add_output() since OpenMDAO 3.2
    "lower",  # deprecated in IndepVarComp.add_output() since OpenMDAO 3.2
    "upper",  # deprecated in IndepVarComp.add_output() since OpenMDAO 3.2
    "ref",  # deprecated in IndepVarComp.add_output() since OpenMDAO 3.2
    "ref0",  # deprecated in IndepVarComp.add_output() since OpenMDAO 3.2
    "res_ref",  # deprecated in IndepVarComp.add_output() since OpenMDAO 3.2
    "ref",  # deprecated in IndepVarComp.add_output() since OpenMDAO 3.2
    "global_shape",
    "global_size",
    "discrete",  # currently inconsistent in openMDAO 3.4
    "prom_name",
    "desc",
]


class Variable(Hashable):
    """
    A class for storing data of OpenMDAO variables.

    Instantiation is expected to be done through keyword arguments only.

    Beside the mandatory parameter 'name, kwargs is expected to have keys
    'value', 'units' and 'desc', that are accessible respectively through
    properties :meth:`name`, :meth:`value`, :meth:`units` and :meth:`description`.

    Other keys are possible. They match the definition of OpenMDAO's method
    :meth:`Component.add_output` described
    `here <http://openmdao.org/twodocs/versions/latest/_srcdocs/packages/core/
    component.html#openmdao.core.component.Component.add_output>`_.

    These keys can be listed with class method :meth:`get_openmdao_keys`.
    **Any other key in kwargs will be silently ignored.**

    Special behaviour: :meth:`description` will return the content of kwargs['desc']
    unless these 2 conditions are met:
     - kwargs['desc'] is None or 'desc' key is missing
     - a description exists in FAST-OAD internal data for the variable name
    Then, the internal description will be returned by :meth:`description`

    :param kwargs: the attributes of the variable, as keyword arguments
    """

    # Will store content of description files
    _variable_descriptions: ClassVar[dict] = {}

    # The list of modules of path where description files have been read
    _loaded_descriptions: ClassVar[set] = set()

    # Default metadata
    _base_metadata: ClassVar[dict] = {}

    def __init__(self, name, **kwargs):
        super().__init__()

        self.name = name
        """ Name of the variable """

        self.metadata: dict = {}
        """ Dictionary for metadata of the variable """

        # Initialize class attributes once at first instantiation -------------
        if not self._base_metadata:
            # Get variable base metadata from an ExplicitComponent
            comp = om.ExplicitComponent()
            # get attributes
            metadata = comp.add_output(name="a")

            self.__class__._base_metadata = metadata
            self.__class__._base_metadata["val"] = 1.0
            self.__class__._base_metadata["tags"] = set()
            self.__class__._base_metadata["shape"] = None
        # Done with class attributes ------------------------------------------

        # Feed self.metadata with kwargs, but remove first attributes with "Unavailable" as
        # value, which is a value that can be provided by OpenMDAO.
        self.metadata = self.__class__._base_metadata.copy()
        self.metadata.update(
            {
                key: value
                for key, value in kwargs.items()
                # The isinstance check is needed if value is a numpy array. In this case, a
                # FutureWarning is issued because it is compared to a scalar.
                if not isinstance(value, str) or value != "Unavailable"
            }
        )

        if "value" in self.metadata:
            self.metadata["val"] = self.metadata.pop("value")
        if "description" in self.metadata:
            self.metadata["desc"] = self.metadata.pop("description")

        self._set_default_shape()

        # If no description, use the one from self._variable_descriptions, if available
        if not self.description and self.name in self._variable_descriptions:
            self.description = self._variable_descriptions[self.name]

<<<<<<< HEAD
    def get_val(self, new_units: str | None = None) -> float | np.ndarray:
        """Returns the variable value converted in the `new_units`"""
=======
    def get_val(self, new_units: Optional[str] = None) -> Union[float, np.ndarray]:
        """
        Returns the variable value converted in the `new_units`. One dimensional lists and np.array
        are scalarized.

        Note that this method should not be confused with OpenMDAO's `problem.get_val()`.
        While they have similar behavior, this method applies to a Variable instance rather
        than to a Problem instance.

        :param new_units: units to convert the value to. If None, the value will be returned with
                          its original units.
        :return: the variable value, converted to new_units if specified.
        """
>>>>>>> e65b6bdf
        if new_units:
            return scalarize(convert_units(np.asarray(self.value), self.units, new_units))
        return scalarize(self.value)

    @classmethod
    def read_variable_descriptions(
        cls, file_parent: str | PathLike, *, update_existing: bool = True
    ):
        """
        Reads variable descriptions in indicated folder or package, if it contains some.

        The file variable_descriptions.txt is looked for. Nothing is done if it is not
        found (no error raised also).

        Each line of the file should be formatted like::

            my:variable||The description of my:variable, as long as needed, but on one line.

        :param file_parent: the folder path or the package name that should contain the file
        :param update_existing: if True, previous descriptions will be updated.
                                if False, previous descriptions will be erased.
        """
        file_parent = as_path(file_parent)

        if not update_existing:
            cls._variable_descriptions = {}
            cls._loaded_descriptions = set()

        variable_descriptions = None
        description_file = None

        if file_parent:
            if file_parent.is_dir():
                file_path = file_parent / DESCRIPTION_FILENAME
                if file_path.is_file():
                    description_file = Path.open(file_path)
            else:
                # Then it is a module name
                pack_reader = PackageReader(str(file_parent))
                if DESCRIPTION_FILENAME in pack_reader.contents:
                    description_file = pack_reader.open_text(DESCRIPTION_FILENAME)

        if description_file is not None:
            try:
                variable_descriptions = np.genfromtxt(
                    description_file, delimiter="||", dtype=str, autostrip=True
                )
            except Exception as exc:
                # Reading the file is not mandatory, so let's just log the error.
                _LOGGER.error(
                    "Could not read file %s in %s. Error log is:\n%s",
                    DESCRIPTION_FILENAME,
                    file_parent,
                    exc,
                )
            description_file.close()

        if variable_descriptions is not None:
            if np.shape(variable_descriptions) == (2,):
                # If the file contains only one line, np.genfromtxt() will return a (2,)-shaped
                # array. We need a reshape for dict.update() to work correctly.
                variable_descriptions = np.reshape(variable_descriptions, (1, 2))

            cls._loaded_descriptions.add(file_parent)
            cls.update_variable_descriptions(variable_descriptions)
            _LOGGER.info("Loaded variable descriptions in %s", file_parent)

    @classmethod
    def update_variable_descriptions(
        cls, variable_descriptions: Mapping[str, str] | Iterable[tuple[str, str]]
    ):
        """
        Updates description of variables.

        :param variable_descriptions: dict-like object with variable names as keys and descriptions
                                      as values
        """
        cls._variable_descriptions.update(variable_descriptions)

    @classmethod
    def get_openmdao_keys(cls):
        """

        :return: the keys that are used in OpenMDAO variables
        """
        # As _base_metadata is initialized at first instantiation, we create an instance to
        # ensure it has been done
        cls("dummy")

        return cls._base_metadata.keys()

    @property
    def value(self):
        """value of the variable"""
        return self.metadata.get("val")

    @value.setter
    def value(self, value):
        self.metadata["val"] = value
        self._set_default_shape()

    @property
    def val(self):
        """value of the variable (alias of property "value")"""
        return self.value

    @val.setter
    def val(self, value):
        self.value = value

    @property
    def units(self):
        """units associated to value (or None if not found)"""
        return self.metadata.get("units")

    @units.setter
    def units(self, value):
        self.metadata["units"] = value

    @property
    def description(self):
        """description of the variable (or None if not found)"""
        return self.metadata.get("desc")

    @description.setter
    def description(self, value):
        self.metadata["desc"] = value

    @property
    def desc(self):
        """description of the variable (or None if not found) (alias of property "description")"""
        return self.description

    @desc.setter
    def desc(self, value):
        self.description = value

    @property
    def is_input(self):
        """I/O status of the variable.

        - True if variable is a problem input
        - False if it is an output
        - None if information not found
        """
        return self.metadata.get("is_input")

    @is_input.setter
    def is_input(self, value):
        self.metadata["is_input"] = value

    def get_openmdao_kwargs(self, keys: Iterable | None = None) -> dict:
        """
        Provides a dict usable as keyword args by OpenMDAO add_input()/add_output().

        The dict keys will be the ones provided, or a default set if no keys are provided.

        :param keys:
        :return: the kwargs dict
        """
        if not keys:
            keys = {
                "name",
                "val",
                "units",
                "desc",
            }
            if self.metadata["shape_by_conn"] or self.metadata["copy_shape"]:
                keys.add("shape_by_conn")
                keys.add("copy_shape")
            else:
                keys.add("shape")

        kwargs = {key: self.metadata[key] for key in self.get_openmdao_keys() if key in keys}
        kwargs["name"] = self.name
        return kwargs

    def _set_default_shape(self):
        """Automatically sets shape if not set"""
        if self.metadata["shape"] is None:
            shape = np.shape(self.value)
            if not shape:
                shape = (1,)
            self.metadata["shape"] = shape

    def __eq__(self, other):
        # same arrays with nan are declared non equals, so we need a workaround
        my_metadata = dict(self.metadata)
        other_metadata = dict(other.metadata)
        my_value = np.asarray(my_metadata.pop("val"))
        other_value = np.asarray(other_metadata.pop("val"))

        # Let's also ignore unimportant keys
        for key in METADATA_TO_IGNORE:
            if key in my_metadata:
                del my_metadata[key]
            if key in other_metadata:
                del other_metadata[key]

        return (
            isinstance(other, Variable)
            and self.name == other.name
            and (
                np.all(my_value == other_value)  # This condition is for val of type string
                or np.all(np.isclose(my_value, other_value, equal_nan=True))
            )
            and my_metadata == other_metadata
        )

    def __repr__(self):
        return f"Variable(name={self.name}, metadata={self.metadata})"

    def __hash__(self) -> int:
        return hash("var=" + self.name)  # Name is normally unique<|MERGE_RESOLUTION|>--- conflicted
+++ resolved
@@ -141,11 +141,7 @@
         if not self.description and self.name in self._variable_descriptions:
             self.description = self._variable_descriptions[self.name]
 
-<<<<<<< HEAD
     def get_val(self, new_units: str | None = None) -> float | np.ndarray:
-        """Returns the variable value converted in the `new_units`"""
-=======
-    def get_val(self, new_units: Optional[str] = None) -> Union[float, np.ndarray]:
         """
         Returns the variable value converted in the `new_units`. One dimensional lists and np.array
         are scalarized.
@@ -158,7 +154,6 @@
                           its original units.
         :return: the variable value, converted to new_units if specified.
         """
->>>>>>> e65b6bdf
         if new_units:
             return scalarize(convert_units(np.asarray(self.value), self.units, new_units))
         return scalarize(self.value)
