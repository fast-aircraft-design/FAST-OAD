"""
Class for managing an OpenMDAO variable.
"""
#  This file is part of FAST-OAD : A framework for rapid Overall Aircraft Design
#  Copyright (C) 2022 ONERA & ISAE-SUPAERO
#  FAST is free software: you can redistribute it and/or modify
#  it under the terms of the GNU General Public License as published by
#  the Free Software Foundation, either version 3 of the License, or
#  (at your option) any later version.
#  This program is distributed in the hope that it will be useful,
#  but WITHOUT ANY WARRANTY; without even the implied warranty of
#  MERCHANTABILITY or FITNESS FOR A PARTICULAR PURPOSE.  See the
#  GNU General Public License for more details.
#  You should have received a copy of the GNU General Public License
#  along with this program.  If not, see <https://www.gnu.org/licenses/>.

import logging
import os.path as pth
from importlib.resources import open_text
from typing import Dict, Hashable, Iterable, Mapping, Tuple, Union

import numpy as np
import openmdao.api as om

from fastoad._utils.resource_management.contents import PackageReader

_LOGGER = logging.getLogger(__name__)  # Logger for this module

DESCRIPTION_FILENAME = "variable_descriptions.txt"

# Metadata that will be ignore when checking variable equality and when adding variable
# to an OpenMDAO component
METADATA_TO_IGNORE = [
    "is_input",
    "tags",
    "size",
    "src_indices",
    "src_slice",
    "flat_src_indices",
    "distributed",
    "res_units",  # deprecated in IndepVarComp.add_output() since OpenMDAO 3.2
    "lower",  # deprecated in IndepVarComp.add_output() since OpenMDAO 3.2
    "upper",  # deprecated in IndepVarComp.add_output() since OpenMDAO 3.2
    "ref",  # deprecated in IndepVarComp.add_output() since OpenMDAO 3.2
    "ref0",  # deprecated in IndepVarComp.add_output() since OpenMDAO 3.2
    "res_ref",  # deprecated in IndepVarComp.add_output() since OpenMDAO 3.2
    "ref",  # deprecated in IndepVarComp.add_output() since OpenMDAO 3.2
    "global_shape",
    "global_size",
    "discrete",  # currently inconsistent in openMDAO 3.4
    "prom_name",
    "desc",
]


class Variable(Hashable):
    """
    A class for storing data of OpenMDAO variables.

    Instantiation is expected to be done through keyword arguments only.

    Beside the mandatory parameter 'name, kwargs is expected to have keys
    'value', 'units' and 'desc', that are accessible respectively through
    properties :meth:`name`, :meth:`value`, :meth:`units` and :meth:`description`.

    Other keys are possible. They match the definition of OpenMDAO's method
    :meth:`Component.add_output` described
    `here <http://openmdao.org/twodocs/versions/latest/_srcdocs/packages/core/
    component.html#openmdao.core.component.Component.add_output>`_.

    These keys can be listed with class method :meth:`get_openmdao_keys`.
    **Any other key in kwargs will be silently ignored.**

    Special behaviour: :meth:`description` will return the content of kwargs['desc']
    unless these 2 conditions are met:
     - kwargs['desc'] is None or 'desc' key is missing
     - a description exists in FAST-OAD internal data for the variable name
    Then, the internal description will be returned by :meth:`description`

    :param kwargs: the attributes of the variable, as keyword arguments
    """

    # Will store content of description files
    _variable_descriptions = {}

    # The list of modules of path where description files have been read
    _loaded_descriptions = set()

    # Default metadata
    _base_metadata = {}

    def __init__(self, name, **kwargs):
        super().__init__()

        self.name = name
        """ Name of the variable """

        self.metadata: Dict = {}
        """ Dictionary for metadata of the variable """

        # Initialize class attributes once at first instantiation -------------
        if not self._base_metadata:
            # Get variable base metadata from an ExplicitComponent
            comp = om.ExplicitComponent()
            # get attributes
            metadata = comp.add_output(name="a")

            self.__class__._base_metadata = metadata
            self.__class__._base_metadata["val"] = 1.0
            self.__class__._base_metadata["tags"] = set()
            self.__class__._base_metadata["shape"] = None
        # Done with class attributes ------------------------------------------

        # Feed self.metadata with kwargs, but remove first attributes with "Unavailable" as
        # value, which is a value that can be provided by OpenMDAO.
        self.metadata = self.__class__._base_metadata.copy()
        self.metadata.update(
            {
                key: value
                for key, value in kwargs.items()
                # The isinstance check is needed if value is a numpy array. In this case, a
                # FutureWarning is issued because it is compared to a scalar.
                if not isinstance(value, str) or value != "Unavailable"
            }
        )

        if "value" in self.metadata:
            self.metadata["val"] = self.metadata.pop("value")
        if "description" in self.metadata:
            self.metadata["desc"] = self.metadata.pop("description")

        self._set_default_shape()

        # If no description, use the one from self._variable_descriptions, if available
        if not self.description and self.name in self._variable_descriptions:
            self.description = self._variable_descriptions[self.name]

    @classmethod
    def read_variable_descriptions(cls, file_parent: str, update_existing: bool = True):
        """
        Reads variable descriptions in indicated folder or package, if it contains some.

        The file variable_descriptions.txt is looked for. Nothing is done if it is not
        found (no error raised also).

        Each line of the file should be formatted like::

            my:variable||The description of my:variable, as long as needed, but on one line.

        :param file_parent: the folder path or the package name that should contain the file
        :param update_existing: if True, previous descriptions will be updated.
                                if False, previous descriptions will be erased.
        """
        if not update_existing:
            cls._variable_descriptions = {}
            cls._loaded_descriptions = set()

        variable_descriptions = None
        description_file = None

        if file_parent:
            if pth.isdir(file_parent):
                file_path = pth.join(file_parent, DESCRIPTION_FILENAME)
                if pth.isfile(file_path):
                    description_file = open(file_path)
            else:
                # Then it is a module name
                if DESCRIPTION_FILENAME in PackageReader(file_parent).contents:
                    description_file = open_text(file_parent, DESCRIPTION_FILENAME)

        if description_file is not None:
            try:
                variable_descriptions = np.genfromtxt(
                    description_file, delimiter="||", dtype=str, autostrip=True
                )
            except Exception as exc:
                # Reading the file is not mandatory, so let's just log the error.
                _LOGGER.error(
                    "Could not read file %s in %s. Error log is:\n%s",
                    DESCRIPTION_FILENAME,
                    file_parent,
                    exc,
                )
            description_file.close()

        if variable_descriptions is not None:
            if np.shape(variable_descriptions) == (2,):
                # If the file contains only one line, np.genfromtxt() will return a (2,)-shaped
                # array. We need a reshape for dict.update() to work correctly.
                variable_descriptions = np.reshape(variable_descriptions, (1, 2))

            cls._loaded_descriptions.add(file_parent)
            cls.update_variable_descriptions(variable_descriptions)
            _LOGGER.info("Loaded variable descriptions in %s", file_parent)

    @classmethod
    def update_variable_descriptions(
        cls, variable_descriptions: Union[Mapping[str, str], Iterable[Tuple[str, str]]]
    ):
        """
        Updates description of variables.

        :param variable_descriptions: dict-like object with variable names as keys and descriptions
                                      as values
        """
        cls._variable_descriptions.update(variable_descriptions)

    @classmethod
    def get_openmdao_keys(cls):
        """

        :return: the keys that are used in OpenMDAO variables
        """
        # As _base_metadata is initialized at first instantiation, we create an instance to
        # ensure it has been done
        cls("dummy")

        return cls._base_metadata.keys()

    @property
    def value(self):
        """value of the variable"""
        return self.metadata.get("val")

    @value.setter
    def value(self, value):
        self.metadata["val"] = value
        self._set_default_shape()

    @property
    def val(self):
        """value of the variable (alias of property "value")"""
        return self.value

    @val.setter
    def val(self, value):
        self.value = value

    @property
    def units(self):
        """units associated to value (or None if not found)"""
        return self.metadata.get("units")

    @units.setter
    def units(self, value):
        self.metadata["units"] = value

    @property
    def description(self):
        """description of the variable (or None if not found)"""
        return self.metadata.get("desc")

    @description.setter
    def description(self, value):
        self.metadata["desc"] = value

    @property
    def desc(self):
        """description of the variable (or None if not found) (alias of property "description")"""
        return self.description

    @desc.setter
    def desc(self, value):
        self.description = value

    @property
    def is_input(self):
        """I/O status of the variable.

        - True if variable is a problem input
        - False if it is an output
        - None if information not found
        """
        return self.metadata.get("is_input")

    @is_input.setter
    def is_input(self, value):
        self.metadata["is_input"] = value

<<<<<<< HEAD
    def get_openmdao_kwargs(self, keys: Iterable = None):
=======
    def get_openmdao_kwargs(self, keys: Iterable = None) -> dict:
        """
        Provides a dict usable as keyword args by OpenMDAO add_input()/add_output().

        The dict keys will be the ones provided, or a default set if no keys are provided.

        :param keys:
        :return: the kwargs dict
        """
>>>>>>> 3728ad4d
        if not keys:
            keys = {
                "name",
                "val",
                "units",
                "desc",
            }
            if self.metadata["shape_by_conn"] or self.metadata["copy_shape"]:
                keys.add("shape_by_conn")
                keys.add("copy_shape")
            else:
                keys.add("shape")

        kwargs = {key: self.metadata[key] for key in self.get_openmdao_keys() if key in keys}
        kwargs["name"] = self.name
        return kwargs

    def _set_default_shape(self):
        """Automatically sets shape if not set"""
        if self.metadata["shape"] is None:
            shape = np.shape(self.value)
            if not shape:
                shape = (1,)
            self.metadata["shape"] = shape

    def __eq__(self, other):
        # same arrays with nan are declared non equals, so we need a workaround
        my_metadata = dict(self.metadata)
        other_metadata = dict(other.metadata)
        my_value = np.asarray(my_metadata.pop("val"))
        other_value = np.asarray(other_metadata.pop("val"))

        # Let's also ignore unimportant keys
        for key in METADATA_TO_IGNORE:
            if key in my_metadata:
                del my_metadata[key]
            if key in other_metadata:
                del other_metadata[key]

        return (
            isinstance(other, Variable)
            and self.name == other.name
            and np.all(np.isclose(my_value, other_value, equal_nan=True))
            and my_metadata == other_metadata
        )

    def __repr__(self):
        return "Variable(name=%s, metadata=%s)" % (self.name, self.metadata)

    def __hash__(self) -> int:
        return hash("var=" + self.name)  # Name is normally unique<|MERGE_RESOLUTION|>--- conflicted
+++ resolved
@@ -277,9 +277,6 @@
     def is_input(self, value):
         self.metadata["is_input"] = value
 
-<<<<<<< HEAD
-    def get_openmdao_kwargs(self, keys: Iterable = None):
-=======
     def get_openmdao_kwargs(self, keys: Iterable = None) -> dict:
         """
         Provides a dict usable as keyword args by OpenMDAO add_input()/add_output().
@@ -289,7 +286,6 @@
         :param keys:
         :return: the kwargs dict
         """
->>>>>>> 3728ad4d
         if not keys:
             keys = {
                 "name",
