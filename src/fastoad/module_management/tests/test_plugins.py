--- conflicted
+++ resolved
@@ -25,9 +25,6 @@
     FastSeveralDistPluginsError,
     FastUnknownConfigurationFileError,
     FastUnknownDistPluginError,
-    FastNoAvailableSourceFileError,
-    FastUnknownSourceFileError,
-    FastSeveralSourceFilesError,
 )
 from ..service_registry import RegisterService
 
@@ -48,17 +45,11 @@
     FastoadLoader._loaded = False  # Ensures next instantiation will trigger reloading
 
     dist1_definition = FastoadLoader().distribution_plugin_definitions["dummy-dist-1"]
-<<<<<<< HEAD
-    assert "models" not in dist1_definition["test_plugin_1"].subpackages
-    assert "notebooks" not in dist1_definition["test_plugin_1"].subpackages
-    assert "source_files" not in dist1_definition["test_plugin_1"].subpackages
-=======
     assert SubPackageNames.MODELS not in dist1_definition["test_plugin_1"].subpackages
     assert (
         dist1_definition["test_plugin_1"].subpackages[SubPackageNames.NOTEBOOKS]
         == "tests.dummy_plugins.dist_1.dummy_plugin_1.notebooks"
     )
->>>>>>> 7fb9de6e
 
     assert SubPackageNames.MODELS not in dist1_definition["test_plugin_4"].subpackages
     assert SubPackageNames.CONFIGURATIONS not in dist1_definition["test_plugin_4"].subpackages
@@ -68,12 +59,7 @@
         dist2_definition["test_plugin_3"].subpackages[SubPackageNames.MODELS]
         == "tests.dummy_plugins.dist_2.dummy_plugin_3.models"
     )
-<<<<<<< HEAD
-    assert "notebooks" not in dist2_definition["test_plugin_3"].subpackages
-    assert "source_files" not in dist2_definition["test_plugin_3"].subpackages
-=======
     assert SubPackageNames.NOTEBOOKS not in dist2_definition["test_plugin_3"].subpackages
->>>>>>> 7fb9de6e
     assert (
         dist2_definition["test_plugin_3"].subpackages[SubPackageNames.CONFIGURATIONS]
         == "tests.dummy_plugins.dist_2.dummy_plugin_3.configurations"
@@ -157,28 +143,6 @@
         file_list = FastoadLoader().get_configuration_file_list("unknown-dist")
 
 
-def test_get_plugin_source_file_list(with_dummy_plugins):
-    def extract_info(file_list):
-        return {(item.name, item.plugin_name) for item in file_list}
-
-    file_list = FastoadLoader().get_source_file_list("dummy-dist-1")
-    assert extract_info(file_list) == {("dummy_source_4-1.xml", "test_plugin_4")}
-
-    file_list = FastoadLoader().get_source_file_list("dummy-dist-2")
-    assert extract_info(file_list) == set()
-
-    file_list = FastoadLoader().get_source_file_list("dummy-dist-3")
-    assert extract_info(file_list) == {
-        ("dummy_source_5-1.xml", "test_plugin_5"),
-        ("dummy_source_5-2.xml", "test_plugin_5"),
-        ("dummy_source_5-3.xml", "test_plugin_5"),
-    }
-
-    # improper name
-    with pytest.raises(FastUnknownDistPluginError):
-        file_list = FastoadLoader().get_configuration_file_list("unknown-dist")
-
-
 def test_get_plugin_notebook_folder_list_with_one_plugin(with_dummy_plugin_distribution_1):
     def extract_info(folder_list):
         return {(item.dist_name, item.package_name) for item in folder_list}
@@ -223,21 +187,6 @@
     # improper name
     with pytest.raises(FastUnknownDistPluginError):
         file_list = FastoadLoader().get_notebook_folder_list("unknown-dist")
-
-
-def test_get_source_file_info_with_1_plugin(with_dummy_plugin_4):
-    dist_def = FastoadLoader().get_distribution_plugin_definition("dummy-dist-1")
-
-    with pytest.raises(FastUnknownSourceFileError):
-        dist_def.get_source_file_info("unknown.xml")
-    file_info = dist_def.get_source_file_info("dummy_source_4-1.xml")
-    assert file_info.name == "dummy_source_4-1.xml"
-    assert file_info.dist_name == "dummy-dist-1"
-    assert file_info.plugin_name == "test_plugin_4"
-    assert file_info.package_name == "tests.dummy_plugins.dist_1.dummy_plugin_4.source_files"
-
-    file_info_bis = dist_def.get_source_file_info()
-    assert file_info_bis == file_info
 
 
 def test_get_configuration_file_info_with_1_plugin(with_dummy_plugin_1):
@@ -262,13 +211,6 @@
         dist_def.get_configuration_file_info("unknown.yml")
 
 
-def test_get_source_file_info_without_source_file_available(with_dummy_plugin_2):
-    dist_def = FastoadLoader().get_distribution_plugin_definition("dummy-dist-2")
-
-    with pytest.raises(FastNoAvailableSourceFileError):
-        dist_def.get_source_file_info("unknown.yml")
-
-
 def test_get_configuration_file_info_with_plugins(with_dummy_plugins):
     dist_def = FastoadLoader().get_distribution_plugin_definition("dummy-dist-1")
 
@@ -305,43 +247,4 @@
     assert file_info.name == "dummy_conf_3-2.yaml"
     assert file_info.dist_name == "dummy-dist-2"
     assert file_info.plugin_name == "test_plugin_3"
-    assert file_info.package_name == "tests.dummy_plugins.dist_2.dummy_plugin_3.configurations"
-
-
-def test_get_source_file_info_with_plugins(with_dummy_plugins):
-    dist_def = FastoadLoader().get_distribution_plugin_definition("dummy-dist-1")
-
-    with pytest.raises(FastUnknownSourceFileError):
-        dist_def.get_source_file_info("unknown.yml")
-    file_info = dist_def.get_source_file_info("dummy_source_4-1.xml")
-    assert file_info.name == "dummy_source_4-1.xml"
-    assert file_info.dist_name == "dummy-dist-1"
-    assert file_info.plugin_name == "test_plugin_4"
-    assert file_info.package_name == "tests.dummy_plugins.dist_1.dummy_plugin_4.source_files"
-
-    file_info_bis = dist_def.get_source_file_info()
-    assert file_info_bis == file_info
-
-    dist_def = FastoadLoader().get_distribution_plugin_definition("dummy-dist-3")
-    with pytest.raises(FastUnknownSourceFileError):
-        dist_def.get_source_file_info("unknown.yml")
-    with pytest.raises(FastSeveralSourceFilesError):
-        dist_def.get_source_file_info()
-
-    file_info = dist_def.get_source_file_info("dummy_source_5-1.xml")
-    assert file_info.name == "dummy_source_5-1.xml"
-    assert file_info.dist_name == "dummy-dist-3"
-    assert file_info.plugin_name == "test_plugin_5"
-    assert file_info.package_name == "tests.dummy_plugins.dist_3.dummy_plugin_5.source_files"
-
-    file_info = dist_def.get_source_file_info("dummy_source_5-2.xml")
-    assert file_info.name == "dummy_source_5-2.xml"
-    assert file_info.dist_name == "dummy-dist-3"
-    assert file_info.plugin_name == "test_plugin_5"
-    assert file_info.package_name == "tests.dummy_plugins.dist_3.dummy_plugin_5.source_files"
-
-    file_info = dist_def.get_source_file_info("dummy_source_5-3.xml")
-    assert file_info.name == "dummy_source_5-3.xml"
-    assert file_info.dist_name == "dummy-dist-3"
-    assert file_info.plugin_name == "test_plugin_5"
-    assert file_info.package_name == "tests.dummy_plugins.dist_3.dummy_plugin_5.source_files"+    assert file_info.package_name == "tests.dummy_plugins.dist_2.dummy_plugin_3.configurations"