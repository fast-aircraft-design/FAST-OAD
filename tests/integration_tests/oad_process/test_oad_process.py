--- conflicted
+++ resolved
@@ -14,22 +14,18 @@
 #  You should have received a copy of the GNU General Public License
 #  along with this program.  If not, see <https://www.gnu.org/licenses/>.
 
+import os
 import os.path as pth
-<<<<<<< HEAD
-=======
 import shutil
 from dataclasses import dataclass
->>>>>>> 5aca8e25
 from platform import system
+from shutil import rmtree
 
 import numpy as np
-from numpy.testing import assert_allclose
 import openmdao.api as om
-import os
 import pandas as pd
 import pytest
-import shutil
-from shutil import rmtree
+from numpy.testing import assert_allclose
 
 from fastoad import api
 from fastoad.io import VariableIO
@@ -56,13 +52,7 @@
     Test for the overall aircraft design process.
     """
 
-<<<<<<< HEAD
-    problem = FASTOADProblemConfigurator(
-        pth.join(DATA_FOLDER_PATH, "oad_process.yml")
-    ).get_problem()
-=======
-    configurator = FASTOADProblemConfigurator(pth.join(DATA_FOLDER_PATH, "oad_process.toml"))
->>>>>>> 5aca8e25
+    configurator = FASTOADProblemConfigurator(pth.join(DATA_FOLDER_PATH, "oad_process.yml"))
 
     # Create inputs
     ref_inputs = pth.join(DATA_FOLDER_PATH, "CeRAS01_legacy.xml")
