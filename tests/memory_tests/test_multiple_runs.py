#  This file is part of FAST-OAD : A framework for rapid Overall Aircraft Design
#  Copyright (C) 2022 ONERA & ISAE-SUPAERO
#  FAST is free software: you can redistribute it and/or modify
#  it under the terms of the GNU General Public License as published by
#  the Free Software Foundation, either version 3 of the License, or
#  (at your option) any later version.
#  This program is distributed in the hope that it will be useful,
#  but WITHOUT ANY WARRANTY; without even the implied warranty of
#  MERCHANTABILITY or FITNESS FOR A PARTICULAR PURPOSE.  See the
#  GNU General Public License for more details.
#  You should have received a copy of the GNU General Public License
#  along with this program.  If not, see <https://www.gnu.org/licenses/>.

import gc
import tracemalloc
from pathlib import Path
from shutil import rmtree
from typing import List, Tuple

import openmdao.api as om
import pytest

import fastoad.api as oad

DATA_FOLDER_PATH = Path(__file__).parent / "data"
RESULTS_FOLDER_PATH = Path(__file__).parent / "results" / Path(__file__).stem

# Memory leak threshold in MiB
MEMORY_DIFF_THRESHOLD = 20.0
MEMORY_DIFF_THRESHOLD_AVG = 10.0
FINAL_MEMORY_THRESHOLD = 20.0


@pytest.fixture(scope="module")
def cleanup():
    rmtree(RESULTS_FOLDER_PATH, ignore_errors=True)
    RESULTS_FOLDER_PATH.mkdir(parents=True, exist_ok=True)


def print_memory_state(tag: str) -> float:
    """Print current memory usage and return it in MiB"""
    current, peak = tracemalloc.get_traced_memory()
    # Subtract tracemalloc overhead
    memory = om.convert_units(current - tracemalloc.get_tracemalloc_memory(), "byte", "Mibyte")
    print(f"{tag:50}: {memory:.3f} MiB (peak: {om.convert_units(peak, 'byte', 'Mibyte'):.3f} MiB)")
    return memory


def get_top_memory_stats(
    snapshot1: tracemalloc.Snapshot, snapshot2: tracemalloc.Snapshot, limit: int = 5
):
    """Get top memory consuming lines between two snapshots"""
    top_stats = snapshot2.compare_to(snapshot1, "lineno")
    for j, stat in enumerate(top_stats[:limit]):  # Show top 'limit' changes
        size_diff = om.convert_units(stat.size_diff, "byte", "Mibyte")  # Convert to MiB
        print(f"  {j + 1}. {size_diff:+.3f} MiB | {stat.traceback.format()[-1].strip()}")
        if j == 0 and abs(size_diff) > 1.0:  # Show full traceback for largest change
            print("     Full traceback:")
            for line in stat.traceback.format():
                print(f"       {line.strip()}")


<<<<<<< HEAD
def run_problem():
    configurator = oad.FASTOADProblemConfigurator(DATA_FOLDER_PATH / "oad_process.yml")
    configurator.input_file_path = RESULTS_FOLDER_PATH / "inputs.xml"
    configurator.output_file_path = RESULTS_FOLDER_PATH / "outputs.xml"
=======
def run_problem() -> None:
    """Run a single FASTOAD problem instance"""
    configurator = oad.FASTOADProblemConfigurator(pth.join(DATA_FOLDER_PATH, "oad_process.yml"))
    configurator.input_file_path = pth.join(RESULTS_FOLDER_PATH, "inputs.xml")
    configurator.output_file_path = pth.join(RESULTS_FOLDER_PATH, "outputs.xml")

>>>>>>> d0a81a90
    print_memory_state("After reading configuration file")

    ref_inputs = DATA_FOLDER_PATH / "CeRAS01.xml"
    configurator.write_needed_inputs(ref_inputs)
    print_memory_state("After writing input file")

    problem = configurator.get_problem(read_inputs=True)
    print_memory_state("After building problem")

    problem.setup()
    print_memory_state("After problem setup")

    problem.run_model()
    print_memory_state("After problem run")

    problem.write_outputs()
    print_memory_state("After problem outputs")

    # Explicit cleanup attempts
    problem.cleanup()

    # Delete references
    del problem
    del configurator


def test_memory_leak_between_runs(cleanup):
    """Test that memory usage between runs doesn't exceed threshold"""
    tracemalloc.start(5)

    try:
        snapshot_start = tracemalloc.take_snapshot()
        print()
        baseline_memory = print_memory_state("Baseline")

        memory_measurements: List[Tuple[int, float]] = []
        run_snapshots = []

        run_count = 2

        for i in range(run_count):
            print(f"\n{'=' * 60}")
            print(f"RUN {i + 1}/{run_count}")
            print(f"{'=' * 60}")

            pre_run_memory = print_memory_state(f"Before run {i + 1}")

            # Take snapshot before run
            pre_snapshot = tracemalloc.take_snapshot()

            # Run the problem
            run_problem()

            post_run_memory = print_memory_state(f"After run {i + 1}")

            # Take snapshot after run
            post_snapshot = tracemalloc.take_snapshot()
            run_snapshots.append((pre_snapshot, post_snapshot))

            # Calculate memory difference for this run
            run_memory_diff = post_run_memory - pre_run_memory
            memory_measurements.append((i + 1, run_memory_diff))

            print(f"Memory difference for run {i + 1}: {run_memory_diff:.3f} MiB")

            # Analyze memory changes for this specific run
            print(f"\nTop memory changes during run {i + 1}:")
            get_top_memory_stats(pre_snapshot, post_snapshot)

            # Check if this run exceeded positive threshold
            if run_memory_diff > MEMORY_DIFF_THRESHOLD:
                print(
                    f"\nWARNING: Run {i + 1} memory difference ({run_memory_diff:.3f} MiB) "
                    f"exceeds threshold ({MEMORY_DIFF_THRESHOLD} MiB)"
                )
        # Final analysis
        print(f"\n{'=' * 60}")
        print("MEMORY ANALYSIS SUMMARY")
        print(f"{'=' * 60}")

        gc.collect()

        final_memory = print_memory_state("Final state (after garbage collection)")
        final_diff = final_memory - baseline_memory

        print("\nMemory measurements per run:")
        for run_num, diff in memory_measurements:
            status = "PASS" if abs(diff) <= MEMORY_DIFF_THRESHOLD else "FAIL"
            print(f"  Run {run_num}: {diff:+.3f} MiB [{status}]")

        print(f"\nOverall memory increase (after garbage collection): {final_diff:.3f} MiB")

        # Overall memory analysis from start to finish
        print("\nOverall top memory changes (start to finish):")
        final_snapshot = tracemalloc.take_snapshot()
        get_top_memory_stats(snapshot_start, final_snapshot)

        # Cross-run memory leak detection
        print("\nMemory leak analysis:")
        positive_diffs = [
            diff for _, diff in memory_measurements if diff > 0.1
        ]  # Only significant positive diffs
        avg_increase = sum(positive_diffs) / len(positive_diffs)
        print(f"  Average memory increase per run: {avg_increase:.3f} MiB")
        if avg_increase > MEMORY_DIFF_THRESHOLD * 0.5:
            print("  WARNING: Potential memory leak detected - consistent growth pattern")

        max_diff = max([mem for _, mem in memory_measurements])

<<<<<<< HEAD
    count = 2
    for i in range(count):
        print(f"RUN {i + 1}/{count}")
        run_problem()
=======
        # Assert that no single run exceeds the threshold
        assert max_diff <= MEMORY_DIFF_THRESHOLD, (
            f"Memory difference between runs exceeded threshold: "
            f"{max_diff:.3f} MiB > {MEMORY_DIFF_THRESHOLD} MiB"
        )
>>>>>>> d0a81a90

        # Assert that the average doesn't exceeds the threshold
        assert avg_increase <= MEMORY_DIFF_THRESHOLD_AVG, (
            f"Average memory increase between runs exceeded threshold: "
            f"{avg_increase:.3f} MiB > {MEMORY_DIFF_THRESHOLD_AVG} MiB"
        )

        # Assert that final memory is reasonable
        assert (
            final_memory < FINAL_MEMORY_THRESHOLD
        ), f"Final memory usage too high: {final_memory:.3f} MiB > {FINAL_MEMORY_THRESHOLD} MiB"

    finally:
        tracemalloc.stop()<|MERGE_RESOLUTION|>--- conflicted
+++ resolved
@@ -22,8 +22,10 @@
 
 import fastoad.api as oad
 
-DATA_FOLDER_PATH = Path(__file__).parent / "data"
-RESULTS_FOLDER_PATH = Path(__file__).parent / "results" / Path(__file__).stem
+DATA_FOLDER_PATH = pth.join(pth.dirname(__file__), "data")
+RESULTS_FOLDER_PATH = pth.join(
+    pth.dirname(__file__), "results", pth.splitext(pth.basename(__file__))[0]
+)
 
 # Memory leak threshold in MiB
 MEMORY_DIFF_THRESHOLD = 20.0
@@ -60,19 +62,12 @@
                 print(f"       {line.strip()}")
 
 
-<<<<<<< HEAD
-def run_problem():
-    configurator = oad.FASTOADProblemConfigurator(DATA_FOLDER_PATH / "oad_process.yml")
-    configurator.input_file_path = RESULTS_FOLDER_PATH / "inputs.xml"
-    configurator.output_file_path = RESULTS_FOLDER_PATH / "outputs.xml"
-=======
 def run_problem() -> None:
     """Run a single FASTOAD problem instance"""
     configurator = oad.FASTOADProblemConfigurator(pth.join(DATA_FOLDER_PATH, "oad_process.yml"))
     configurator.input_file_path = pth.join(RESULTS_FOLDER_PATH, "inputs.xml")
     configurator.output_file_path = pth.join(RESULTS_FOLDER_PATH, "outputs.xml")
 
->>>>>>> d0a81a90
     print_memory_state("After reading configuration file")
 
     ref_inputs = DATA_FOLDER_PATH / "CeRAS01.xml"
@@ -182,18 +177,11 @@
 
         max_diff = max([mem for _, mem in memory_measurements])
 
-<<<<<<< HEAD
-    count = 2
-    for i in range(count):
-        print(f"RUN {i + 1}/{count}")
-        run_problem()
-=======
         # Assert that no single run exceeds the threshold
         assert max_diff <= MEMORY_DIFF_THRESHOLD, (
             f"Memory difference between runs exceeded threshold: "
             f"{max_diff:.3f} MiB > {MEMORY_DIFF_THRESHOLD} MiB"
         )
->>>>>>> d0a81a90
 
         # Assert that the average doesn't exceeds the threshold
         assert avg_increase <= MEMORY_DIFF_THRESHOLD_AVG, (
